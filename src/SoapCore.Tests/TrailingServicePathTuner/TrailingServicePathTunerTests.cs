--- conflicted
+++ resolved
@@ -41,11 +41,7 @@
 				SoapSerializer = SoapSerializer.DataContractSerializer
 			};
 
-<<<<<<< HEAD
-			SoapEndpointMiddleware<CustomMessage> soapCore = new SoapEndpointMiddleware<CustomMessage>(logger, (innerContext) => Task.FromResult(TaskStatus.RanToCompletion), options, new MockServiceProvider(true));
-=======
-			SoapEndpointMiddleware<CustomMessage> soapCore = new SoapEndpointMiddleware<CustomMessage>(logger, (innerContext) => Task.CompletedTask, options);
->>>>>>> f950e2e3
+			SoapEndpointMiddleware<CustomMessage> soapCore = new SoapEndpointMiddleware<CustomMessage>(logger, (innerContext) => Task.CompletedTask, options, new MockServiceProvider(true));
 
 			var context = new DefaultHttpContext();
 			context.Request.Path = new PathString("/DynamicPath/Service.svc");
@@ -88,11 +84,7 @@
 				SoapSerializer = SoapSerializer.DataContractSerializer
 			};
 
-<<<<<<< HEAD
-			SoapEndpointMiddleware<CustomMessage> soapCore = new SoapEndpointMiddleware<CustomMessage>(logger, (innerContext) => Task.FromResult(TaskStatus.RanToCompletion), options, new MockServiceProvider(true));
-=======
-			SoapEndpointMiddleware<CustomMessage> soapCore = new SoapEndpointMiddleware<CustomMessage>(logger, (innerContext) => Task.CompletedTask, options);
->>>>>>> f950e2e3
+			SoapEndpointMiddleware<CustomMessage> soapCore = new SoapEndpointMiddleware<CustomMessage>(logger, (innerContext) => Task.CompletedTask, options, new MockServiceProvider(true));
 
 			var context = new DefaultHttpContext();
 			context.Request.Path = new PathString("/DynamicPath/Service.svc");
@@ -133,12 +125,8 @@
 				SoapModelBounder = new MockModelBounder(),
 				SoapSerializer = SoapSerializer.DataContractSerializer
 			};
-
-<<<<<<< HEAD
-			SoapEndpointMiddleware<CustomMessage> soapCore = new SoapEndpointMiddleware<CustomMessage>(logger, (innerContext) => Task.FromResult(TaskStatus.RanToCompletion), options, new MockServiceProvider(false));
-=======
-			SoapEndpointMiddleware<CustomMessage> soapCore = new SoapEndpointMiddleware<CustomMessage>(logger, (innerContext) => Task.CompletedTask, options);
->>>>>>> f950e2e3
+      
+			SoapEndpointMiddleware<CustomMessage> soapCore = new SoapEndpointMiddleware<CustomMessage>(logger, (innerContext) => Task.CompletedTask, options, new MockServiceProvider(false));
 
 			var context = new DefaultHttpContext();
 			context.Request.Path = new PathString("/v1/Service.svc");
