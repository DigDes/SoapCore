--- conflicted
+++ resolved
@@ -192,28 +192,14 @@
 						}
 						else
 						{
-							//https://github.com/DigDes/SoapCore/issues/385
+						//https://github.com/DigDes/SoapCore/issues/385
 							if (_operation.DispatchMethod.GetCustomAttribute<XmlSerializerFormatAttribute>()?.Style == OperationFormatStyle.Rpc)
 							{
-<<<<<<< HEAD
 								var importer = new SoapReflectionImporter(_serviceNamespace);
 								var typeMapping = importer.ImportTypeMapping(resultType);
 								var accessor = typeMapping.GetType().GetProperty("Accessor", BindingFlags.Instance | BindingFlags.Public | BindingFlags.NonPublic)?.GetValue(typeMapping);
 								accessor?.GetType().GetProperty("Name", BindingFlags.Instance | BindingFlags.Public | BindingFlags.NonPublic)?.SetValue(accessor, xmlName);
 								new XmlSerializer(typeMapping).Serialize(writer, _result);
-=======
-								//https://github.com/DigDes/SoapCore/issues/385
-								if (_operation.DispatchMethod.GetCustomAttribute<XmlSerializerFormatAttribute>()?.Style == OperationFormatStyle.Rpc)
-								{
-									var importer = new SoapReflectionImporter(_serviceNamespace);
-									var typeMapping = importer.ImportTypeMapping(resultType);
-									var accessor = typeMapping.GetType().GetProperty("Accessor", BindingFlags.Instance | BindingFlags.Public | BindingFlags.NonPublic)?.GetValue(typeMapping);
-									accessor?.GetType().GetProperty("Name", BindingFlags.Instance | BindingFlags.Public | BindingFlags.NonPublic)?.SetValue(accessor, xmlName);
-									new XmlSerializer(typeMapping).Serialize(writer, _result);
-								}
-
-								serializer.Serialize(writer, _result);
->>>>>>> 6624ab2f
 							}
 
 							serializer.Serialize(writer, _result);
