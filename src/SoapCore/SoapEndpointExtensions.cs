--- conflicted
+++ resolved
@@ -1,161 +1,144 @@
-using System;
-using System.ServiceModel.Channels;
-using Microsoft.AspNetCore.Builder;
-using Microsoft.Extensions.DependencyInjection;
-using Microsoft.Extensions.DependencyInjection.Extensions;
-
-namespace SoapCore
-{
-	public static class SoapEndpointExtensions
-	{
-		public static IApplicationBuilder UseSoapEndpoint<T>(this IApplicationBuilder builder, string path, MessageEncoder encoder, SoapSerializer serializer = SoapSerializer.DataContractSerializer, bool caseInsensitivePath = false, ISoapModelBounder soapModelBounder = null)
-		{
-			return builder.UseSoapEndpoint(typeof(T), path, new MessageEncoder[] { encoder }, serializer, caseInsensitivePath, soapModelBounder, null);
-		}
-
-		public static IApplicationBuilder UseSoapEndpoint(this IApplicationBuilder builder, Type type, string path, MessageEncoder encoder, SoapSerializer serializer = SoapSerializer.DataContractSerializer, bool caseInsensitivePath = false, ISoapModelBounder soapModelBounder = null, Binding binding = null)
-		{
-			return builder.UseSoapEndpoint(type, path, new MessageEncoder[] { encoder }, serializer, caseInsensitivePath, soapModelBounder, binding);
-		}
-
-		public static IApplicationBuilder UseSoapEndpoint<T>(this IApplicationBuilder builder, string path, Binding binding, SoapSerializer serializer = SoapSerializer.DataContractSerializer, bool caseInsensitivePath = false, ISoapModelBounder soapModelBounder = null)
-		{
-			return builder.UseSoapEndpoint(typeof(T), path, binding, serializer, caseInsensitivePath, soapModelBounder);
-		}
-
-		public static IApplicationBuilder UseSoapEndpoint<T>(this IApplicationBuilder builder, string path, MessageEncoder[] encoders, SoapSerializer serializer = SoapSerializer.DataContractSerializer, bool caseInsensitivePath = false, ISoapModelBounder soapModelBounder = null)
-		{
-			return builder.UseSoapEndpoint(typeof(T), path, encoders, serializer, caseInsensitivePath, soapModelBounder, null);
-		}
-
-		public static IApplicationBuilder UseSoapEndpoint(this IApplicationBuilder builder, Type type, string path, MessageEncoder[] encoders, SoapSerializer serializer = SoapSerializer.DataContractSerializer, bool caseInsensitivePath = false, ISoapModelBounder soapModelBounder = null, Binding binding = null)
-		{
-			var options = new SoapOptions
-			{
-				Binding = binding,
-				CaseInsensitivePath = caseInsensitivePath,
-				MessageEncoders = encoders,
-				Path = path,
-				ServiceType = type,
-				SoapSerializer = serializer,
-				SoapModelBounder = soapModelBounder
-			};
-			return builder.UseMiddleware<SoapEndpointMiddleware>(options);
-		}
-
-		public static IApplicationBuilder UseSoapEndpoint(this IApplicationBuilder builder, Type type, string path, Binding binding, SoapSerializer serializer = SoapSerializer.DataContractSerializer, bool caseInsensitivePath = false, ISoapModelBounder soapModelBounder = null)
-		{
-			var elements = binding.CreateBindingElements().FindAll<MessageEncodingBindingElement>();
-			var encoders = new MessageEncoder[elements.Count];
-			for (int i = 0; i < encoders.Length; i++)
-			{
-				var factory = elements[i].CreateMessageEncoderFactory();
-				encoders[i] = factory.Encoder;
-			}
-
-			return builder.UseSoapEndpoint(type, path, encoders, serializer, caseInsensitivePath, soapModelBounder, binding);
-		}
-
-<<<<<<< HEAD
-		public static IApplicationBuilder UseSoapEndpoint<T>(this IApplicationBuilder builder, string path, Action<Options> options)
-		{
-			var opt = new Options();
-=======
-		public static IApplicationBuilder UseSoapEndpoint<T>(this IApplicationBuilder builder, Action<SoapCoreOptions> options)
-		{
-			var opt = new SoapCoreOptions();
->>>>>>> c170c042
-			options(opt);
-
-			// Generate encoders from Binding when they are not provided
-			if (opt.MessageEncoders is null && opt.Binding != null)
-			{
-				var elements = opt.Binding.CreateBindingElements().FindAll<MessageEncodingBindingElement>();
-				var encoders = new MessageEncoder[elements.Count];
-				for (var i = 0; i < encoders.Length; i++)
-				{
-					var factory = elements[i].CreateMessageEncoderFactory();
-					encoders[i] = factory.Encoder;
-				}
-
-				opt.MessageEncoders = encoders;
-			}
-
-<<<<<<< HEAD
-			var optio = new SoapOptions
-			{
-				ServiceType = typeof(T),
-				Path = path,
-=======
-			var soapOptions = new SoapOptions
-			{
-				ServiceType = typeof(T),
-				Path = opt.Path,
->>>>>>> c170c042
-				HttpsGetEnabled = opt.HttpsGetEnabled,
-				HttpGetEnabled = opt.HttpGetEnabled,
-				Binding = opt.Binding,
-				CaseInsensitivePath = opt.CaseInsensitivePath,
-				MessageEncoders = opt.MessageEncoders,
-				SoapModelBounder = opt.SoapModelBounder,
-				SoapSerializer = opt.SoapSerializer
-			};
-
-<<<<<<< HEAD
-			return builder.UseMiddleware<SoapEndpointMiddleware>(optio);
-=======
-			return builder.UseMiddleware<SoapEndpointMiddleware>(soapOptions);
->>>>>>> c170c042
-		}
-
-		public static IServiceCollection AddSoapCore(this IServiceCollection serviceCollection)
-		{
-			serviceCollection.TryAddSingleton<IOperationInvoker, DefaultOperationInvoker>();
-			serviceCollection.TryAddSingleton<IFaultExceptionTransformer, DefaultFaultExceptionTransformer>();
-
-			return serviceCollection;
-		}
-
-		public static IServiceCollection AddSoapExceptionTransformer(this IServiceCollection serviceCollection, Func<Exception, string> transformer)
-		{
-			serviceCollection.TryAddSingleton(new ExceptionTransformer(transformer));
-			return serviceCollection;
-		}
-
-		public static IServiceCollection AddSoapMessageInspector(this IServiceCollection serviceCollection, IMessageInspector messageInspector)
-		{
-			serviceCollection.TryAddSingleton(messageInspector);
-			return serviceCollection;
-		}
-
-		public static IServiceCollection AddSoapMessageInspector(this IServiceCollection serviceCollection, IMessageInspector2 messageInspector)
-		{
-			serviceCollection.AddSingleton(messageInspector);
-			return serviceCollection;
-		}
-
-		public static IServiceCollection AddSoapMessageFilter(this IServiceCollection serviceCollection, IMessageFilter messageFilter)
-		{
-			serviceCollection.TryAddSingleton(messageFilter);
-			return serviceCollection;
-		}
-
-		public static IServiceCollection AddSoapWsSecurityFilter(this IServiceCollection serviceCollection, string username, string password)
-		{
-			serviceCollection.AddSoapMessageFilter(new WsMessageFilter(username, password));
-			return serviceCollection;
-		}
-
-		public static IServiceCollection AddSoapModelBindingFilter(this IServiceCollection serviceCollection, IModelBindingFilter modelBindingFilter)
-		{
-			serviceCollection.TryAddSingleton(modelBindingFilter);
-			return serviceCollection;
-		}
-
-		public static IServiceCollection AddSoapServiceOperationTuner(this IServiceCollection serviceCollection, IServiceOperationTuner serviceOperationTuner)
-		{
-			serviceCollection.TryAddSingleton(serviceOperationTuner);
-			return serviceCollection;
-		}
-	}
-}
+using System;
+using System.ServiceModel.Channels;
+using Microsoft.AspNetCore.Builder;
+using Microsoft.Extensions.DependencyInjection;
+using Microsoft.Extensions.DependencyInjection.Extensions;
+
+namespace SoapCore
+{
+	public static class SoapEndpointExtensions
+	{
+		public static IApplicationBuilder UseSoapEndpoint<T>(this IApplicationBuilder builder, string path, MessageEncoder encoder, SoapSerializer serializer = SoapSerializer.DataContractSerializer, bool caseInsensitivePath = false, ISoapModelBounder soapModelBounder = null)
+		{
+			return builder.UseSoapEndpoint(typeof(T), path, new MessageEncoder[] { encoder }, serializer, caseInsensitivePath, soapModelBounder, null);
+		}
+
+		public static IApplicationBuilder UseSoapEndpoint(this IApplicationBuilder builder, Type type, string path, MessageEncoder encoder, SoapSerializer serializer = SoapSerializer.DataContractSerializer, bool caseInsensitivePath = false, ISoapModelBounder soapModelBounder = null, Binding binding = null)
+		{
+			return builder.UseSoapEndpoint(type, path, new MessageEncoder[] { encoder }, serializer, caseInsensitivePath, soapModelBounder, binding);
+		}
+
+		public static IApplicationBuilder UseSoapEndpoint<T>(this IApplicationBuilder builder, string path, Binding binding, SoapSerializer serializer = SoapSerializer.DataContractSerializer, bool caseInsensitivePath = false, ISoapModelBounder soapModelBounder = null)
+		{
+			return builder.UseSoapEndpoint(typeof(T), path, binding, serializer, caseInsensitivePath, soapModelBounder);
+		}
+
+		public static IApplicationBuilder UseSoapEndpoint<T>(this IApplicationBuilder builder, string path, MessageEncoder[] encoders, SoapSerializer serializer = SoapSerializer.DataContractSerializer, bool caseInsensitivePath = false, ISoapModelBounder soapModelBounder = null)
+		{
+			return builder.UseSoapEndpoint(typeof(T), path, encoders, serializer, caseInsensitivePath, soapModelBounder, null);
+		}
+
+		public static IApplicationBuilder UseSoapEndpoint(this IApplicationBuilder builder, Type type, string path, MessageEncoder[] encoders, SoapSerializer serializer = SoapSerializer.DataContractSerializer, bool caseInsensitivePath = false, ISoapModelBounder soapModelBounder = null, Binding binding = null)
+		{
+			var options = new SoapOptions
+			{
+				Binding = binding,
+				CaseInsensitivePath = caseInsensitivePath,
+				MessageEncoders = encoders,
+				Path = path,
+				ServiceType = type,
+				SoapSerializer = serializer,
+				SoapModelBounder = soapModelBounder
+			};
+			return builder.UseMiddleware<SoapEndpointMiddleware>(options);
+		}
+
+		public static IApplicationBuilder UseSoapEndpoint(this IApplicationBuilder builder, Type type, string path, Binding binding, SoapSerializer serializer = SoapSerializer.DataContractSerializer, bool caseInsensitivePath = false, ISoapModelBounder soapModelBounder = null)
+		{
+			var elements = binding.CreateBindingElements().FindAll<MessageEncodingBindingElement>();
+			var encoders = new MessageEncoder[elements.Count];
+			for (int i = 0; i < encoders.Length; i++)
+			{
+				var factory = elements[i].CreateMessageEncoderFactory();
+				encoders[i] = factory.Encoder;
+			}
+
+			return builder.UseSoapEndpoint(type, path, encoders, serializer, caseInsensitivePath, soapModelBounder, binding);
+		}
+
+		public static IApplicationBuilder UseSoapEndpoint<T>(this IApplicationBuilder builder, Action<SoapCoreOptions> options)
+		{
+			var opt = new SoapCoreOptions();
+			options(opt);
+
+			// Generate encoders from Binding when they are not provided
+			if (opt.MessageEncoders is null && opt.Binding != null)
+			{
+				var elements = opt.Binding.CreateBindingElements().FindAll<MessageEncodingBindingElement>();
+				var encoders = new MessageEncoder[elements.Count];
+				for (var i = 0; i < encoders.Length; i++)
+				{
+					var factory = elements[i].CreateMessageEncoderFactory();
+					encoders[i] = factory.Encoder;
+				}
+
+				opt.MessageEncoders = encoders;
+			}
+
+			var soapOptions = new SoapOptions
+			{
+				ServiceType = typeof(T),
+				Path = opt.Path,
+				HttpsGetEnabled = opt.HttpsGetEnabled,
+				HttpGetEnabled = opt.HttpGetEnabled,
+				Binding = opt.Binding,
+				CaseInsensitivePath = opt.CaseInsensitivePath,
+				MessageEncoders = opt.MessageEncoders,
+				SoapModelBounder = opt.SoapModelBounder,
+				SoapSerializer = opt.SoapSerializer
+			};
+
+			return builder.UseMiddleware<SoapEndpointMiddleware>(soapOptions);
+		}
+
+		public static IServiceCollection AddSoapCore(this IServiceCollection serviceCollection)
+		{
+			serviceCollection.TryAddSingleton<IOperationInvoker, DefaultOperationInvoker>();
+			serviceCollection.TryAddSingleton<IFaultExceptionTransformer, DefaultFaultExceptionTransformer>();
+
+			return serviceCollection;
+		}
+
+		public static IServiceCollection AddSoapExceptionTransformer(this IServiceCollection serviceCollection, Func<Exception, string> transformer)
+		{
+			serviceCollection.TryAddSingleton(new ExceptionTransformer(transformer));
+			return serviceCollection;
+		}
+
+		public static IServiceCollection AddSoapMessageInspector(this IServiceCollection serviceCollection, IMessageInspector messageInspector)
+		{
+			serviceCollection.TryAddSingleton(messageInspector);
+			return serviceCollection;
+		}
+
+		public static IServiceCollection AddSoapMessageInspector(this IServiceCollection serviceCollection, IMessageInspector2 messageInspector)
+		{
+			serviceCollection.AddSingleton(messageInspector);
+			return serviceCollection;
+		}
+
+		public static IServiceCollection AddSoapMessageFilter(this IServiceCollection serviceCollection, IMessageFilter messageFilter)
+		{
+			serviceCollection.TryAddSingleton(messageFilter);
+			return serviceCollection;
+		}
+
+		public static IServiceCollection AddSoapWsSecurityFilter(this IServiceCollection serviceCollection, string username, string password)
+		{
+			serviceCollection.AddSoapMessageFilter(new WsMessageFilter(username, password));
+			return serviceCollection;
+		}
+
+		public static IServiceCollection AddSoapModelBindingFilter(this IServiceCollection serviceCollection, IModelBindingFilter modelBindingFilter)
+		{
+			serviceCollection.TryAddSingleton(modelBindingFilter);
+			return serviceCollection;
+		}
+
+		public static IServiceCollection AddSoapServiceOperationTuner(this IServiceCollection serviceCollection, IServiceOperationTuner serviceOperationTuner)
+		{
+			serviceCollection.TryAddSingleton(serviceOperationTuner);
+			return serviceCollection;
+		}
+	}
+}