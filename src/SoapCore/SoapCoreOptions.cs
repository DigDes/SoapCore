using System;
using System.Collections.Generic;
using System.ServiceModel.Channels;
using System.Xml;
using SoapCore.Extensibility;
using SoapCore.Serializer;

namespace SoapCore
{
	public class SoapCoreOptions
	{
		private bool? _indentWsdl = null;

		/// <summary>
		/// Gets or sets the Path of the Service
		/// </summary>
		public string Path { get; set; }

		/// <summary>
		/// Gets or sets encoders
		/// </summary>
		public SoapEncoderOptions[] EncoderOptions { get; set; }

		/// <summary>
		/// Gets or sets a value indicating the kind of serializer
		/// <para>Defaults to <see cref="SoapSerializer.DataContractSerializer"/></para>
		/// </summary>
		public SoapSerializer SoapSerializer { get; set; } = SoapSerializer.DataContractSerializer;

		/// <summary>
		/// Gets or sets a value indicating whether Path is case-sensitive
		/// <para>Defaults to false</para>
		/// </summary>
		public bool CaseInsensitivePath { get; set; } = false;

		/// <summary>
		/// Gets or sets a value indicating the ModelBounder
		/// <para>Defaults to null</para>
		/// </summary>
		public ISoapModelBounder SoapModelBounder { get; set; } = null;

		/// <summary>
		/// Gets or sets a value indicating the binding to use
		/// <para>Defaults to null</para>
		/// </summary>
		[Obsolete]
		public Binding Binding { get; set; }

		/// <summary>
		/// Gets or sets a value whether to use basic authentication
		/// <para>Defaults to false</para>
		/// </summary>
		public bool UseBasicAuthentication { get; set; }

		/// <summary>
		/// Gets or sets a value indicating whether publication of service metadata on HTTP GET request is activated
		/// <para>Defaults to true</para>
		/// </summary>
		public bool HttpGetEnabled { get; set; } = true;

		/// <summary>
		/// Gets or sets a value indicating whether publication of service metadata on HTTPS GET request is activated
		/// <para>Defaults to true</para>
		/// </summary>
		public bool HttpsGetEnabled { get; set; } = true;

		/// <summary>
		/// Gets or sets a value indicating whether invocation by posting formdata on HTTP is activated
		/// <para>Defaults to true</para>
		/// </summary>
		public bool HttpPostEnabled { get; set; } = true;

		/// <summary>
		/// Gets or sets a value indicating whether invocation by posting formdata on HTTP is activated
		/// <para>Defaults to true</para>
		/// </summary>
		public bool HttpsPostEnabled { get; set; } = true;

		/// <summary>
		/// The maximum size in bytes of the in-memory <see cref="System.Buffers.ArrayPool{Byte}"/> used to buffer the
		/// stream. Larger request bodies are written to disk.
		/// </summary>
		[Obsolete]
		public int BufferThreshold { get; set; } = 1024 * 30;

		/// <summary>
		/// The maximum size in bytes of the request body. An attempt to read beyond this limit will cause an
		/// <see cref="System.IO.IOException"/>.
		/// </summary>
		[Obsolete]
		public long BufferLimit { get; set; }

		/// <summary>
		/// Gets or sets a value indicating whether to omit the Xml declaration (&lt;?xml version="1.0" encoding="utf-8"?&gt;) in responses
		/// <para>Defaults to true</para>
		/// </summary>
		public bool OmitXmlDeclaration { get; set; } = true;

		/// <summary>
		/// Gets or sets a value indicating wheter to add the stand alone attribute in the XML declaration
		/// <para>Defaults to false</para>
		/// </summary>
		public bool? StandAloneAttribute { get; set; } = null;

		/// <summary>
		/// Gets or sets a value indicating whether to indent the Xml in responses
		/// <para>Defaults to true</para>
		/// </summary>
		public bool IndentXml { get; set; } = true;

		/// <summary>
		/// Gets or sets a value indicating whether to indent the generated WSDL.
		/// <para>Defaults to the value of <see cref="IndentXml"/></para>
		/// </summary>
		public bool IndentWsdl { get => _indentWsdl ?? IndentXml; set => _indentWsdl = value; }

		/// <summary>
		/// Gets or sets a value indicating whether to check to make sure that the XmlOutput doesn't contain invalid characters
		/// <para>Defaults to true</para>
		/// </summary>
		public bool CheckXmlCharacters { get; set; } = true;

		/// <summary>
		/// Add Microsoft Guid schema to wsdl
		/// </summary>
		public bool UseMicrosoftGuid { get; set; } = false;

		/// <summary>
		/// Gets or sets an collection of Xml Namespaces to override the default prefix for.
		/// </summary>
		public XmlNamespaceManager XmlNamespacePrefixOverrides { get; set; }

		public WsdlFileOptions WsdlFileOptions { get; set; }


		/// <summary>
		/// Get or sets a value indicating the use of custom serializer, use for if multiple custom serializer used to services
		/// </summary>
		internal Type SerializerIdentifier { get; set; }

		/// <summary>
		/// Sets additional namespace declaration attributes in envelope
		/// </summary>
		public Dictionary<string, string> AdditionalEnvelopeXmlnsAttributes { get; set; }

<<<<<<< HEAD
		public void UseCustomSerializer<TCustomSerializer>()
			where TCustomSerializer : class, IXmlSerializationHandler
		{
			SerializerIdentifier = typeof(TCustomSerializer);
		}
=======
		/// <summary>
		/// By default, the soapAction that is generated if not explicitely specified is
		/// {namespace}/{contractName}/{methodName}. If set to true, the service name will
		/// be omitted, so that the soapAction will be {namespace}/{methodName}.
		/// </summary>
		public bool GenerateSoapActionWithoutContractName { get; set; } = false;

		/// <summary>
		/// Gets or sets a value indicating whether newlines in the SOAP XML responses
		/// should be normalized to the system's default newline character (CRLF on Windows).
		/// Default is true.
		/// </summary>
		public bool NormalizeNewLines { get; set; } = true;
>>>>>>> 66014459
	}
}<|MERGE_RESOLUTION|>--- conflicted
+++ resolved
@@ -143,13 +143,6 @@
 		/// </summary>
 		public Dictionary<string, string> AdditionalEnvelopeXmlnsAttributes { get; set; }
 
-<<<<<<< HEAD
-		public void UseCustomSerializer<TCustomSerializer>()
-			where TCustomSerializer : class, IXmlSerializationHandler
-		{
-			SerializerIdentifier = typeof(TCustomSerializer);
-		}
-=======
 		/// <summary>
 		/// By default, the soapAction that is generated if not explicitely specified is
 		/// {namespace}/{contractName}/{methodName}. If set to true, the service name will
@@ -163,6 +156,11 @@
 		/// Default is true.
 		/// </summary>
 		public bool NormalizeNewLines { get; set; } = true;
->>>>>>> 66014459
+
+		public void UseCustomSerializer<TCustomSerializer>()
+			where TCustomSerializer : class, IXmlSerializationHandler
+		{
+			SerializerIdentifier = typeof(TCustomSerializer);
+		}
 	}
 }