using System.Linq;
using System.Reflection;
using System.Runtime.Serialization;
using System.ServiceModel;
using System.Threading.Tasks;
using System.Xml.Schema;
using System.Xml.Serialization;

namespace SoapCore
{
	public class OperationDescription
	{
		public OperationDescription(ContractDescription contract, MethodInfo operationMethod, OperationContractAttribute contractAttribute)
		{
			Contract = contract;
			Name = contractAttribute.Name ?? GetNameByAction(contractAttribute.Action) ?? operationMethod.Name;
			SoapAction = contractAttribute.Action ?? $"{contract.Namespace.TrimEnd('/')}/{contract.Name}/{Name}";
			IsOneWay = contractAttribute.IsOneWay;
			ReplyAction = contractAttribute.ReplyAction;
			DispatchMethod = operationMethod;

			var returnType = operationMethod.ReturnType;

			if (returnType.IsGenericType && returnType.GetGenericTypeDefinition() == typeof(Task<>))
			{
				returnType = returnType.GenericTypeArguments[0];
			}

			IsMessageContractResponse = returnType.CustomAttributes
					 .FirstOrDefault(ca => ca.AttributeType == typeof(MessageContractAttribute)) != null;

			AllParameters = operationMethod.GetParameters()
				.Select((info, index) => CreateParameterInfo(info, index, contract))
				.ToArray();
			InParameters = AllParameters
				.Where(soapParam => soapParam.Direction != SoapMethodParameterDirection.OutOnlyRef)
				.ToArray();
			OutParameters = AllParameters
				.Where(soapParam => soapParam.Direction != SoapMethodParameterDirection.InOnly)
				.ToArray();

			IsMessageContractRequest =
				InParameters.Length == 1
				&& InParameters.First().Parameter.ParameterType
					.CustomAttributes
					.FirstOrDefault(ca =>
						ca.AttributeType == typeof(MessageContractAttribute)) != null;

			var elementAttribute = operationMethod.ReturnParameter.GetCustomAttribute<XmlElementAttribute>();
			ReturnName = operationMethod.ReturnParameter.GetCustomAttribute<MessageParameterAttribute>()?.Name ?? Name + "Result";
			ReturnElementName = elementAttribute?.ElementName;
			ReturnNamespace = elementAttribute?.Form == XmlSchemaForm.Unqualified ? string.Empty : elementAttribute?.Namespace;

			var faultContractAttributes = operationMethod.GetCustomAttributes<FaultContractAttribute>();
			Faults = faultContractAttributes
				.Where(a => a.DetailType?.Name != null)
				.Select(a => a.DetailType)
				.ToArray();
		}

		public ContractDescription Contract { get; private set; }
		public string SoapAction { get; private set; }
		public string ReplyAction { get; private set; }
		public string Name { get; private set; }
		public MethodInfo DispatchMethod { get; private set; }
		public bool IsOneWay { get; private set; }
		public bool IsMessageContractResponse { get; private set; }
		public bool IsMessageContractRequest { get; private set; }
		public SoapMethodParameterInfo[] AllParameters { get; private set; }
		public SoapMethodParameterInfo[] InParameters { get; private set; }
		public SoapMethodParameterInfo[] OutParameters { get; private set; }
		public System.Type[] Faults { get; private set; }
		public string ReturnName { get; private set; }
		public string ReturnElementName { get; private set; }
		public string ReturnNamespace { get; private set; }

		private static SoapMethodParameterInfo CreateParameterInfo(ParameterInfo info, int index, ContractDescription contract)
		{
			var elementAttribute = info.GetCustomAttribute<XmlElementAttribute>();
<<<<<<< HEAD
			var parameterName =
				elementAttribute?.ElementName ??
				info.GetCustomAttribute<MessageParameterAttribute>()?.Name ??
				info.ParameterType.GetCustomAttribute<MessageContractAttribute>()?.WrapperName ??
				info.Name;
			var parameterNs = elementAttribute?.Namespace;
			var dataContractAttribute = info.ParameterType.GetCustomAttribute<DataContractAttribute>();
			if (dataContractAttribute != null && dataContractAttribute.IsNamespaceSetExplicitly)
			{
				parameterNs = dataContractAttribute.Namespace;
			}

			return new SoapMethodParameterInfo(info, index, parameterName, parameterNs);
=======
			var arrayAttribute = info.GetCustomAttribute<XmlArrayAttribute>();
			var arrayItemAttribute = info.GetCustomAttribute<XmlArrayItemAttribute>();
			var parameterName = elementAttribute?.ElementName
				?? arrayAttribute?.ElementName
				?? info.GetCustomAttribute<MessageParameterAttribute>()?.Name
				?? info.ParameterType.GetCustomAttribute<MessageContractAttribute>()?.WrapperName
				?? info.Name;
			var arrayName = arrayAttribute?.ElementName;
			var arrayItemName = arrayItemAttribute?.ElementName;
			var parameterNs = elementAttribute?.Form == XmlSchemaForm.Unqualified
				? string.Empty
				: elementAttribute?.Namespace
				?? arrayAttribute?.Namespace
				?? contract.Namespace;
			return new SoapMethodParameterInfo(info, index, parameterName, arrayName, arrayItemName, parameterNs);
>>>>>>> 6bbf7725
		}

		private static string GetNameByAction(string action)
		{
			var index = action?.LastIndexOf("/");
			return (index ?? -1) > -1
				? action.Substring(index.Value + 1, action.Length - index.Value - 1)
				: null;
		}
	}
}<|MERGE_RESOLUTION|>--- conflicted
+++ resolved
@@ -77,21 +77,6 @@
 		private static SoapMethodParameterInfo CreateParameterInfo(ParameterInfo info, int index, ContractDescription contract)
 		{
 			var elementAttribute = info.GetCustomAttribute<XmlElementAttribute>();
-<<<<<<< HEAD
-			var parameterName =
-				elementAttribute?.ElementName ??
-				info.GetCustomAttribute<MessageParameterAttribute>()?.Name ??
-				info.ParameterType.GetCustomAttribute<MessageContractAttribute>()?.WrapperName ??
-				info.Name;
-			var parameterNs = elementAttribute?.Namespace;
-			var dataContractAttribute = info.ParameterType.GetCustomAttribute<DataContractAttribute>();
-			if (dataContractAttribute != null && dataContractAttribute.IsNamespaceSetExplicitly)
-			{
-				parameterNs = dataContractAttribute.Namespace;
-			}
-
-			return new SoapMethodParameterInfo(info, index, parameterName, parameterNs);
-=======
 			var arrayAttribute = info.GetCustomAttribute<XmlArrayAttribute>();
 			var arrayItemAttribute = info.GetCustomAttribute<XmlArrayItemAttribute>();
 			var parameterName = elementAttribute?.ElementName
@@ -106,8 +91,12 @@
 				: elementAttribute?.Namespace
 				?? arrayAttribute?.Namespace
 				?? contract.Namespace;
+			var dataContractAttribute = info.ParameterType.GetCustomAttribute<DataContractAttribute>();
+			if (dataContractAttribute != null && dataContractAttribute.IsNamespaceSetExplicitly)
+			{
+				parameterNs = dataContractAttribute.Namespace;
+			}
 			return new SoapMethodParameterInfo(info, index, parameterName, arrayName, arrayItemName, parameterNs);
->>>>>>> 6bbf7725
 		}
 
 		private static string GetNameByAction(string action)
