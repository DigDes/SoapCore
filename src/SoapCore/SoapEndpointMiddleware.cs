using System;
using System.CodeDom;
using System.Collections.Generic;
using System.Diagnostics;
using System.Globalization;
using System.IO;
using System.Linq;
using System.Reflection;
using System.Runtime.CompilerServices;
using System.Runtime.Serialization;
using System.ServiceModel;
using System.ServiceModel.Channels;
using System.Threading.Tasks;
using System.Xml.Serialization;
using Microsoft.AspNetCore.Http;
<<<<<<< HEAD
using Microsoft.AspNetCore.Http.Features;
using Microsoft.AspNetCore.Http.Internal;
=======
>>>>>>> 37947266
using Microsoft.CSharp;
using Microsoft.Extensions.DependencyInjection;
using Microsoft.Extensions.Logging;

namespace SoapCore
{
	public class SoapEndpointMiddleware
	{
		private readonly ILogger<SoapEndpointMiddleware> _logger;
		private readonly RequestDelegate _next;
		private readonly ServiceDescription _service;
		private readonly string _endpointPath;
		private readonly MessageEncoder[] _messageEncoders;
		private readonly SoapSerializer _serializer;
		private readonly Binding _binding;
		private readonly StringComparison _pathComparisonStrategy;
		private readonly ISoapModelBounder _soapModelBounder;

		public SoapEndpointMiddleware(ILogger<SoapEndpointMiddleware> logger, RequestDelegate next, Type serviceType, string path, MessageEncoder[] encoders, SoapSerializer serializer, bool caseInsensitivePath, ISoapModelBounder soapModelBounder, Binding binding)
		{
			_logger = logger;
			_next = next;
			_endpointPath = path;
			_messageEncoders = encoders;
			_serializer = serializer;
			_pathComparisonStrategy = caseInsensitivePath ? StringComparison.OrdinalIgnoreCase : StringComparison.Ordinal;
			_service = new ServiceDescription(serviceType);
			_soapModelBounder = soapModelBounder;
			_binding = binding;
		}

		public SoapEndpointMiddleware(ILogger<SoapEndpointMiddleware> logger, RequestDelegate next, Type serviceType, string path, MessageEncoder encoder, SoapSerializer serializer, bool caseInsensitivePath, ISoapModelBounder soapModelBounder, Binding binding)
			: this(logger, next, serviceType, path, new MessageEncoder[] { encoder }, serializer, caseInsensitivePath, soapModelBounder, binding)
		{
		}

		public SoapEndpointMiddleware(ILogger<SoapEndpointMiddleware> logger, RequestDelegate next, SoapOptions options)
			: this(logger, next, options.ServiceType, options.Path, options.MessageEncoders, options.SoapSerializer, options.CaseInsensitivePath, options.SoapModelBounder, options.Binding)
		{
		}

		public async Task Invoke(HttpContext httpContext, IServiceProvider serviceProvider)
		{
			httpContext.Request.EnableBuffering();
			var trailPathTuner = serviceProvider.GetServices<TrailingServicePathTuner>().FirstOrDefault();
			if (trailPathTuner != null)
			{
				trailPathTuner.ConvertPath(httpContext);
			}

			if (httpContext.Request.Path.Equals(_endpointPath, _pathComparisonStrategy))
			{
				_logger.LogDebug($"Received SOAP Request for {httpContext.Request.Path} ({httpContext.Request.ContentLength ?? 0} bytes)");

				if (httpContext.Request.Query.ContainsKey("wsdl") && httpContext.Request.Method?.ToLower() == "get")
				{
					ProcessMeta(httpContext);
				}
				else
				{
					await ProcessOperation(httpContext, serviceProvider);
				}
			}
			else
			{
				await _next(httpContext);
			}
		}

		private Message ProcessMeta(HttpContext httpContext)
		{
			MessageEncoder messageEncoder = _messageEncoders[0];
			string baseUrl = httpContext.Request.Scheme + "://" + httpContext.Request.Host + httpContext.Request.PathBase + httpContext.Request.Path;

			var bodyWriter = _serializer == SoapSerializer.XmlSerializer ? new MetaBodyWriter(_service, baseUrl, _binding) : (BodyWriter)new MetaWCFBodyWriter(_service, baseUrl, _binding);

			var responseMessage = Message.CreateMessage(messageEncoder.MessageVersion, null, bodyWriter);
			responseMessage = new MetaMessage(responseMessage, _service, _binding);

			httpContext.Response.ContentType = messageEncoder.ContentType;
			messageEncoder.WriteMessage(responseMessage, httpContext.Response.Body);

			return responseMessage;
		}

		[MethodImpl(MethodImplOptions.AggressiveInlining)]
		private string GetSoapAction(HttpContext httpContext, Message requestMessage, System.Xml.XmlDictionaryReader reader)
		{
			var soapAction = httpContext.Request.Headers["SOAPAction"].FirstOrDefault();
			if (soapAction == "\"\"")
			{
				soapAction = string.Empty;
			}

			if (string.IsNullOrEmpty(soapAction))
			{
				foreach (var headerItem in httpContext.Request.Headers["Content-Type"])
				{
					// I want to avoid allocation as possible as I can(I hope to use Span<T> or Utf8String)
					// soap1.2: action name is in Content-Type(like 'action="[action url]"') or body
					int i = 0;

					// skip whitespace
					while (i < headerItem.Length && headerItem[i] == ' ')
					{
						i++;
					}

					if (headerItem.Length - i < 6)
					{
						continue;
					}

					// find 'action'
					if (headerItem[i + 0] == 'a'
						&& headerItem[i + 1] == 'c'
						&& headerItem[i + 2] == 't'
						&& headerItem[i + 3] == 'i'
						&& headerItem[i + 4] == 'o'
						&& headerItem[i + 5] == 'n')
					{
						i += 6;

						// skip white space
						while (i < headerItem.Length && headerItem[i] == ' ')
						{
							i++;
						}

						if (headerItem[i] == '=')
						{
							i++;

							// skip whitespace
							while (i < headerItem.Length && headerItem[i] == ' ')
							{
								i++;
							}

							// action value should be surrounded by '"'
							if (headerItem[i] == '"')
							{
								i++;
								int offset = i;
								while (i < headerItem.Length && headerItem[i] != '"')
								{
									i++;
								}

								if (i < headerItem.Length && headerItem[i] == '"')
								{
									var charray = headerItem.ToCharArray();
									soapAction = new string(charray, offset, i - offset);
									break;
								}
							}
						}
					}
				}

				if (string.IsNullOrEmpty(soapAction))
				{
					soapAction = reader.LocalName;
				}
			}

			if (soapAction.Contains('/'))
			{
				// soapAction may be a path. Therefore must take the action from the path provided.
				soapAction = soapAction.Split('/').Last();
			}

			if (!string.IsNullOrEmpty(soapAction))
			{
				// soapAction may have '"' in some cases.
				soapAction = soapAction.Trim('"');
			}

			return soapAction;
		}

		private async Task<Message> ProcessOperation(HttpContext httpContext, IServiceProvider serviceProvider)
		{
			Message responseMessage;

			//Reload the body to ensure we have the full message
			var mstm = new MemoryStream((int)httpContext.Request.ContentLength.GetValueOrDefault(1024));
			await httpContext.Request.Body.CopyToAsync(mstm).ConfigureAwait(false);
			mstm.Seek(0, SeekOrigin.Begin);
			httpContext.Request.Body = mstm;

			//Return metadata if no request
			if (httpContext.Request.Body.Length == 0)
			{
				return ProcessMeta(httpContext);
			}

			// Get the encoder based on Content Type
			var messageEncoder = _messageEncoders[0];
			for (int i = 0; i < _messageEncoders.Length; i++)
			{
				if (_messageEncoders[i].IsContentTypeSupported(httpContext.Request.ContentType))
				{
					messageEncoder = _messageEncoders[i];
					break;
				}
			}

			//Get the message
			var requestMessage = messageEncoder.ReadMessage(httpContext.Request.Body, 0x10000, httpContext.Request.ContentType);

			// Get MessageFilters, ModelBindingFilters
			var messageFilters = serviceProvider.GetServices<IMessageFilter>();
			var asyncMessageFilters = serviceProvider.GetServices<IAsyncMessageFilter>();
			var modelBindingFilters = serviceProvider.GetServices<IModelBindingFilter>();

			// Execute request message filters
			try
			{
				foreach (var messageFilter in messageFilters)
				{
					messageFilter.OnRequestExecuting(requestMessage);
				}

				foreach (var messageFilter in asyncMessageFilters)
				{
					await messageFilter.OnRequestExecuting(requestMessage);
				}
			}
			catch (Exception ex)
			{
				responseMessage = WriteErrorResponseMessage(ex, StatusCodes.Status500InternalServerError, serviceProvider, messageEncoder, requestMessage, httpContext);
				return responseMessage;
			}

			var messageInspector = serviceProvider.GetService<IMessageInspector>();
			var correlationObject = default(object);

			try
			{
				correlationObject = messageInspector?.AfterReceiveRequest(ref requestMessage);
			}
			catch (Exception ex)
			{
				responseMessage = WriteErrorResponseMessage(ex, StatusCodes.Status500InternalServerError, serviceProvider, messageEncoder, requestMessage, httpContext);
				return responseMessage;
			}

			var messageInspector2s = serviceProvider.GetServices<IMessageInspector2>();
#pragma warning disable SA1009 // StyleCop has not yet been updated to support tuples
			var correlationObjects2 = default(List<(IMessageInspector2 inspector, object correlationObject)>);
#pragma warning restore SA1009

			try
			{
#pragma warning disable SA1008 // StyleCop has not yet been updated to support tuples
				correlationObjects2 = messageInspector2s.Select(mi => (inspector: mi, correlationObject: mi.AfterReceiveRequest(ref requestMessage, _service))).ToList();
#pragma warning restore SA1008
			}
			catch (Exception ex)
			{
				responseMessage = WriteErrorResponseMessage(ex, StatusCodes.Status500InternalServerError, serviceProvider, messageEncoder, requestMessage, httpContext);
				return responseMessage;
			}

			// for getting soapaction and parameters in body
			// GetReaderAtBodyContents must not be called twice in one request
			using (var reader = requestMessage.GetReaderAtBodyContents())
			{
				var soapAction = GetSoapAction(httpContext, requestMessage, reader);
				requestMessage.Headers.Action = soapAction;
				var operation = _service.Operations.FirstOrDefault(o => o.SoapAction.Equals(soapAction, StringComparison.Ordinal) || o.Name.Equals(soapAction, StringComparison.Ordinal));
				if (operation == null)
				{
					throw new InvalidOperationException($"No operation found for specified action: {requestMessage.Headers.Action}");
				}

				_logger.LogInformation($"Request for operation {operation.Contract.Name}.{operation.Name} received");

				try
				{
					//Create an instance of the service class
					var serviceInstance = serviceProvider.GetRequiredService(_service.ServiceType);

					var headerProperty = _service.ServiceType.GetProperty("MessageHeaders");
					if (headerProperty != null && headerProperty.PropertyType == requestMessage.Headers.GetType())
					{
						headerProperty.SetValue(serviceInstance, requestMessage.Headers);
					}

					// Get operation arguments from message
					var arguments = GetRequestArguments(requestMessage, reader, operation, httpContext);

					// Execute model binding filters
					object modelBindingOutput = null;
					foreach (var modelBindingFilter in modelBindingFilters)
					{
						foreach (var modelType in modelBindingFilter.ModelTypes)
						{
							foreach (var parameterInfo in operation.InParameters)
							{
								var arg = arguments[parameterInfo.Index];
								if (arg != null && arg.GetType() == modelType)
								{
									modelBindingFilter.OnModelBound(arg, serviceProvider, out modelBindingOutput);
								}
							}
						}
					}

					// Execute Mvc ActionFilters
					foreach (var actionFilterAttr in operation.DispatchMethod.CustomAttributes.Where(a => a.AttributeType.Name == "ServiceFilterAttribute"))
					{
						var actionFilter = serviceProvider.GetService(actionFilterAttr.ConstructorArguments[0].Value as Type);
						actionFilter.GetType().GetMethod("OnSoapActionExecuting").Invoke(actionFilter, new object[] { operation.Name, arguments, httpContext, modelBindingOutput });
					}

					// Invoke OnModelBound
					_soapModelBounder?.OnModelBound(operation.DispatchMethod, arguments);

					// Tune service instance for operation call
					var serviceOperationTuners = serviceProvider.GetServices<IServiceOperationTuner>();
					foreach (var operationTuner in serviceOperationTuners)
					{
						operationTuner.Tune(httpContext, serviceInstance, operation);
					}

					var invoker = serviceProvider.GetService<IOperationInvoker>() ?? new DefaultOperationInvoker();
					var responseObject = await invoker.InvokeAsync(operation.DispatchMethod, serviceInstance, arguments);

					var resultOutDictionary = new Dictionary<string, object>();
					foreach (var parameterInfo in operation.OutParameters)
					{
						resultOutDictionary[parameterInfo.Name] = arguments[parameterInfo.Index];
					}

					// Create response message
					var resultName = operation.ReturnName;
					var bodyWriter = new ServiceBodyWriter(_serializer, operation, resultName, responseObject, resultOutDictionary);

					if (messageEncoder.MessageVersion.Addressing == AddressingVersion.WSAddressing10)
					{
						responseMessage = Message.CreateMessage(messageEncoder.MessageVersion, soapAction, bodyWriter);
						responseMessage = new CustomMessage(responseMessage);

						responseMessage.Headers.Action = operation.ReplyAction;
						responseMessage.Headers.RelatesTo = requestMessage.Headers.MessageId;
						responseMessage.Headers.To = requestMessage.Headers.ReplyTo?.Uri;
					}
					else
					{
						responseMessage = Message.CreateMessage(messageEncoder.MessageVersion, null, bodyWriter);
						responseMessage = new CustomMessage(responseMessage);
					}

					httpContext.Response.ContentType = httpContext.Request.ContentType;
					httpContext.Response.Headers["SOAPAction"] = responseMessage.Headers.Action;

					correlationObjects2.ForEach(mi => mi.inspector.BeforeSendReply(ref responseMessage, _service, mi.correlationObject));

					messageInspector?.BeforeSendReply(ref responseMessage, correlationObject);

					SetHttpResponse(httpContext, responseMessage);

					messageEncoder.WriteMessage(responseMessage, httpContext.Response.Body);
				}
				catch (Exception exception)
				{
					if (exception is TargetInvocationException targetInvocationException)
					{
						exception = targetInvocationException.InnerException;
					}

					_logger.LogWarning(0, exception, exception.Message);
					responseMessage = WriteErrorResponseMessage(exception, StatusCodes.Status500InternalServerError, serviceProvider, messageEncoder, requestMessage, httpContext);
				}
			}

			// Execute response message filters
			try
			{
				foreach (var messageFilter in messageFilters)
				{
					messageFilter.OnResponseExecuting(responseMessage);
				}

				foreach (var messageFilter in asyncMessageFilters.Reverse())
				{
					await messageFilter.OnResponseExecuting(responseMessage);
				}
			}
			catch (Exception ex)
			{
				responseMessage = WriteErrorResponseMessage(ex, StatusCodes.Status500InternalServerError, serviceProvider, messageEncoder, requestMessage, httpContext);
				return responseMessage;
			}

			return responseMessage;
		}

		[MethodImpl(MethodImplOptions.AggressiveInlining)]
		private object[] GetRequestArguments(Message requestMessage, System.Xml.XmlDictionaryReader xmlReader, OperationDescription operation, HttpContext httpContext)
		{
			var arguments = new object[operation.AllParameters.Length];

			// if any ordering issues, possible to rewrite like:
			/*while (!xmlReader.EOF)
			{
				var parameterInfo = operation.InParameters.FirstOrDefault(p => p.Name == xmlReader.LocalName && p.Namespace == xmlReader.NamespaceURI);
				if (parameterInfo == null)
				{
					xmlReader.Skip();
					continue;
				}
				var parameterName = parameterInfo.Name;
				var parameterNs = parameterInfo.Namespace;
				...
			}*/

			// Find the element for the operation's data
			if (!operation.IsMessageContractRequest)
			{
				xmlReader.ReadStartElement(operation.Name, operation.Contract.Namespace);

				foreach (var parameterInfo in operation.InParameters)
				{
					var @namespace = parameterInfo.Namespace ?? operation.Contract.Namespace;
					var parameterType = parameterInfo.Parameter.ParameterType;

					if (parameterType == typeof(HttpContext))
					{
						arguments[parameterInfo.Index] = httpContext;
					}
					else
					{
						arguments[parameterInfo.Index] = DeserializeInputParameter(xmlReader, parameterType, parameterInfo.Name, @namespace, parameterInfo);
					}
				}
			}
			else
			{
				// MessageContracts are constrained to having one "InParameter". We can do special logic on
				// for this
				Debug.Assert(operation.InParameters.Length == 1, "MessageContracts are constrained to having one 'InParameter'");

				var parameterInfo = operation.InParameters[0];
				var parameterType = parameterInfo.Parameter.ParameterType;

				var messageContractAttribute = parameterType.GetCustomAttribute<MessageContractAttribute>();

				Debug.Assert(messageContractAttribute != null, "operation.IsMessageContractRequest should be false if this is null");

				var @namespace = parameterInfo.Namespace ?? operation.Contract.Namespace;

				if (messageContractAttribute.IsWrapped)
				{
					// It's wrapped so we treat it like normal!
					arguments[parameterInfo.Index] = DeserializeInputParameter(xmlReader, parameterInfo.Parameter.ParameterType, parameterInfo.Name, @namespace, parameterInfo);
				}
				else
				{
					// This object isn't a wrapper element, so we will hunt for the nested message body
					// member inside of it
					var messageBodyMembers =
						parameterType
							.GetPropertyOrFieldMembers()
							.Select(mi => new
							{
								Member = mi,
								MessageBodyMemberAttribute = mi.GetCustomAttribute<MessageBodyMemberAttribute>()
							})
							.OrderBy(x => x.MessageBodyMemberAttribute.Order);

					var wrapperObject = Activator.CreateInstance(parameterInfo.Parameter.ParameterType);

					foreach (var messageBodyMember in messageBodyMembers)
					{
						var messageBodyMemberAttribute = messageBodyMember.MessageBodyMemberAttribute;
						var messageBodyMemberInfo = messageBodyMember.Member;

						var innerParameterName = messageBodyMemberAttribute.Name ?? messageBodyMemberInfo.Name;
						var innerParameterNs = messageBodyMemberAttribute.Namespace;
						var innerParameterType = messageBodyMemberInfo.GetPropertyOrFieldType();

						var innerParameter = DeserializeInputParameter(xmlReader, innerParameterType, innerParameterName, innerParameterNs, parameterInfo);

						if (messageBodyMemberInfo is FieldInfo fi)
						{
							fi.SetValue(wrapperObject, innerParameter);
						}
						else if (messageBodyMemberInfo is PropertyInfo pi)
						{
							pi.SetValue(wrapperObject, innerParameter);
						}
						else
						{
							throw new NotImplementedException("Cannot set value of parameter type from " + messageBodyMemberInfo.GetType()?.Name);
						}
					}

					arguments[parameterInfo.Index] = wrapperObject;
				}
			}

			foreach (var parameterInfo in operation.OutParameters)
			{
				if (arguments[parameterInfo.Index] != null)
				{
					// do not overwrite input ref parameters
					continue;
				}

				if (parameterInfo.Parameter.ParameterType.Name == "Guid&")
				{
					arguments[parameterInfo.Index] = Guid.Empty;
				}
				else if (parameterInfo.Parameter.ParameterType.Name == "String&" || parameterInfo.Parameter.ParameterType.GetElementType().IsArray)
				{
					arguments[parameterInfo.Index] = null;
				}
				else
				{
					var type = parameterInfo.Parameter.ParameterType.GetElementType();
					arguments[parameterInfo.Index] = Activator.CreateInstance(type);
				}
			}

			return arguments;
		}

		private object DeserializeInputParameter(System.Xml.XmlDictionaryReader xmlReader, Type parameterType, string parameterName, string parameterNs, SoapMethodParameterInfo parameterInfo)
		{
			if (xmlReader.IsStartElement(parameterName, parameterNs))
			{
				xmlReader.MoveToStartElement(parameterName, parameterNs);

				if (xmlReader.IsStartElement(parameterName, parameterNs))
				{
					switch (_serializer)
					{
						case SoapSerializer.XmlSerializer:
							if (!parameterType.IsArray || (parameterInfo.ArrayName != null && parameterInfo.ArrayItemName == null))
							{
								// case [XmlElement("parameter")] int parameter
								// case int[] parameter
								// case [XmlArray("parameter")] int[] parameter
								return DeserializeObject(xmlReader, parameterType, parameterName, parameterNs);
							}
							else
							{
								// case [XmlElement("parameter")] int[] parameter
								// case [XmlArray("parameter"), XmlArrayItem(ElementName = "item")] int[] parameter
								return DeserializeArray(xmlReader, parameterType, parameterName, parameterNs, parameterInfo);
							}

						case SoapSerializer.DataContractSerializer:
							return DeserializeDataContract(xmlReader, parameterType, parameterName, parameterNs);

						default:
							throw new NotImplementedException();
					}
				}
			}

			return null;
		}

		private object DeserializeDataContract(System.Xml.XmlDictionaryReader xmlReader, Type parameterType, string parameterName, string parameterNs)
		{
			var elementType = parameterType.GetElementType();

			if (elementType == null || parameterType.IsArray)
			{
				elementType = parameterType;
			}

			var serializer = new DataContractSerializer(elementType, parameterName, parameterNs);

			return serializer.ReadObject(xmlReader, verifyObjectName: true);
		}

		private object DeserializeArray(System.Xml.XmlDictionaryReader xmlReader, Type parameterType, string parameterName, string parameterNs, SoapMethodParameterInfo parameterInfo)
		{
			//if (parameterInfo.ArrayItemName != null)
			{
				xmlReader.ReadStartElement(parameterName, parameterNs);
			}

			var elementType = parameterType.GetElementType();

			var localName = parameterInfo.ArrayItemName ?? elementType.Name;
			if (parameterInfo.ArrayItemName == null && elementType.Namespace.StartsWith("System"))
			{
				var compiler = new CSharpCodeProvider();
				var type = new CodeTypeReference(elementType);
				localName = compiler.GetTypeOutput(type);
			}

			//localName = "ComplexModelInput";
			var deserializeMethod = typeof(XmlSerializerExtensions).GetGenericMethod(nameof(XmlSerializerExtensions.DeserializeArray), new[] { elementType });
			var serializer = CachedXmlSerializer.GetXmlSerializer(elementType, localName, parameterNs);

			object result = null;

			lock (serializer)
			{
				result = deserializeMethod.Invoke(null, new object[] { serializer, localName, parameterNs, xmlReader });
			}

			//if (parameterInfo.ArrayItemName != null)
			{
				xmlReader.ReadEndElement();
			}

			return result;
		}

		private object DeserializeObject(System.Xml.XmlDictionaryReader xmlReader, Type parameterType, string parameterName, string parameterNs)
		{
			// see https://referencesource.microsoft.com/System.Xml/System/Xml/Serialization/XmlSerializer.cs.html#c97688a6c07294d5
			var elementType = parameterType.GetElementType();

			if (elementType == null || parameterType.IsArray)
			{
				elementType = parameterType;
			}

			var serializer = CachedXmlSerializer.GetXmlSerializer(elementType, parameterName, parameterNs);

			lock (serializer)
			{
				return serializer.Deserialize(xmlReader);
			}
		}

		/// <summary>
		/// Helper message to write an error response message in case of an exception.
		/// </summary>
		/// <param name="exception">
		/// The exception that caused the failure.
		/// </param>
		/// <param name="statusCode">
		/// The HTTP status code that shall be returned to the caller.
		/// </param>
		/// <param name="serviceProvider">
		/// The DI container.
		/// </param>
		/// <param name="messageEncoder">
		/// The Message Encoder.
		/// </param>
		/// <param name="requestMessage">
		/// The Message for the incoming request
		/// </param>
		/// <param name="httpContext">
		/// The HTTP context that received the response message.
		/// </param>
		/// <returns>
		/// Returns the constructed message (which is implicitly written to the response
		/// and therefore must not be handled by the caller).
		/// </returns>
		private Message WriteErrorResponseMessage(
			Exception exception,
			int statusCode,
			IServiceProvider serviceProvider,
			MessageEncoder messageEncoder,
			Message requestMessage,
			HttpContext httpContext)
		{
			var faultExceptionTransformer = serviceProvider.GetRequiredService<IFaultExceptionTransformer>();
			var faultMessage = faultExceptionTransformer.ProvideFault(exception, messageEncoder.MessageVersion);

			httpContext.Response.ContentType = httpContext.Request.ContentType;
			httpContext.Response.Headers["SOAPAction"] = faultMessage.Headers.Action;
			httpContext.Response.StatusCode = statusCode;

			SetHttpResponse(httpContext, faultMessage);

			if (messageEncoder.MessageVersion.Addressing == AddressingVersion.WSAddressing10)
			{
				// TODO: Some additional work needs to be done in order to support setting the action. Simply setting it to
				// "http://www.w3.org/2005/08/addressing/fault" will cause the WCF Client to not be able to figure out the type
				faultMessage.Headers.RelatesTo = requestMessage.Headers.MessageId;
				faultMessage.Headers.To = requestMessage.Headers.ReplyTo?.Uri;
			}

			messageEncoder.WriteMessage(faultMessage, httpContext.Response.Body);

			return faultMessage;
		}

		private void SetHttpResponse(HttpContext httpContext, Message message)
		{
			if (!message.Properties.TryGetValue(HttpResponseMessageProperty.Name, out var value)
#pragma warning disable SA1119 // StatementMustNotUseUnnecessaryParenthesis
				|| !(value is HttpResponseMessageProperty httpProperty))
#pragma warning restore SA1119 // StatementMustNotUseUnnecessaryParenthesis
			{
				return;
			}

			httpContext.Response.StatusCode = (int)httpProperty.StatusCode;

			var feature = httpContext.Features.Get<IHttpResponseFeature>();
			if (feature != null && !string.IsNullOrEmpty(httpProperty.StatusDescription))
			{
				feature.ReasonPhrase = httpProperty.StatusDescription;
			}

			foreach (string key in httpProperty.Headers.Keys)
			{
				httpContext.Response.Headers.Add(key, httpProperty.Headers.GetValues(key));
			}
		}
	}
}
<|MERGE_RESOLUTION|>--- conflicted
+++ resolved
@@ -1,735 +1,729 @@
-using System;
-using System.CodeDom;
-using System.Collections.Generic;
-using System.Diagnostics;
-using System.Globalization;
-using System.IO;
-using System.Linq;
-using System.Reflection;
-using System.Runtime.CompilerServices;
-using System.Runtime.Serialization;
-using System.ServiceModel;
-using System.ServiceModel.Channels;
-using System.Threading.Tasks;
-using System.Xml.Serialization;
-using Microsoft.AspNetCore.Http;
-<<<<<<< HEAD
-using Microsoft.AspNetCore.Http.Features;
-using Microsoft.AspNetCore.Http.Internal;
-=======
->>>>>>> 37947266
-using Microsoft.CSharp;
-using Microsoft.Extensions.DependencyInjection;
-using Microsoft.Extensions.Logging;
-
-namespace SoapCore
-{
-	public class SoapEndpointMiddleware
-	{
-		private readonly ILogger<SoapEndpointMiddleware> _logger;
-		private readonly RequestDelegate _next;
-		private readonly ServiceDescription _service;
-		private readonly string _endpointPath;
-		private readonly MessageEncoder[] _messageEncoders;
-		private readonly SoapSerializer _serializer;
-		private readonly Binding _binding;
-		private readonly StringComparison _pathComparisonStrategy;
-		private readonly ISoapModelBounder _soapModelBounder;
-
-		public SoapEndpointMiddleware(ILogger<SoapEndpointMiddleware> logger, RequestDelegate next, Type serviceType, string path, MessageEncoder[] encoders, SoapSerializer serializer, bool caseInsensitivePath, ISoapModelBounder soapModelBounder, Binding binding)
-		{
-			_logger = logger;
-			_next = next;
-			_endpointPath = path;
-			_messageEncoders = encoders;
-			_serializer = serializer;
-			_pathComparisonStrategy = caseInsensitivePath ? StringComparison.OrdinalIgnoreCase : StringComparison.Ordinal;
-			_service = new ServiceDescription(serviceType);
-			_soapModelBounder = soapModelBounder;
-			_binding = binding;
-		}
-
-		public SoapEndpointMiddleware(ILogger<SoapEndpointMiddleware> logger, RequestDelegate next, Type serviceType, string path, MessageEncoder encoder, SoapSerializer serializer, bool caseInsensitivePath, ISoapModelBounder soapModelBounder, Binding binding)
-			: this(logger, next, serviceType, path, new MessageEncoder[] { encoder }, serializer, caseInsensitivePath, soapModelBounder, binding)
-		{
-		}
-
-		public SoapEndpointMiddleware(ILogger<SoapEndpointMiddleware> logger, RequestDelegate next, SoapOptions options)
-			: this(logger, next, options.ServiceType, options.Path, options.MessageEncoders, options.SoapSerializer, options.CaseInsensitivePath, options.SoapModelBounder, options.Binding)
-		{
-		}
-
-		public async Task Invoke(HttpContext httpContext, IServiceProvider serviceProvider)
-		{
-			httpContext.Request.EnableBuffering();
-			var trailPathTuner = serviceProvider.GetServices<TrailingServicePathTuner>().FirstOrDefault();
-			if (trailPathTuner != null)
-			{
-				trailPathTuner.ConvertPath(httpContext);
-			}
-
-			if (httpContext.Request.Path.Equals(_endpointPath, _pathComparisonStrategy))
-			{
-				_logger.LogDebug($"Received SOAP Request for {httpContext.Request.Path} ({httpContext.Request.ContentLength ?? 0} bytes)");
-
-				if (httpContext.Request.Query.ContainsKey("wsdl") && httpContext.Request.Method?.ToLower() == "get")
-				{
-					ProcessMeta(httpContext);
-				}
-				else
-				{
-					await ProcessOperation(httpContext, serviceProvider);
-				}
-			}
-			else
-			{
-				await _next(httpContext);
-			}
-		}
-
-		private Message ProcessMeta(HttpContext httpContext)
-		{
-			MessageEncoder messageEncoder = _messageEncoders[0];
-			string baseUrl = httpContext.Request.Scheme + "://" + httpContext.Request.Host + httpContext.Request.PathBase + httpContext.Request.Path;
-
-			var bodyWriter = _serializer == SoapSerializer.XmlSerializer ? new MetaBodyWriter(_service, baseUrl, _binding) : (BodyWriter)new MetaWCFBodyWriter(_service, baseUrl, _binding);
-
-			var responseMessage = Message.CreateMessage(messageEncoder.MessageVersion, null, bodyWriter);
-			responseMessage = new MetaMessage(responseMessage, _service, _binding);
-
-			httpContext.Response.ContentType = messageEncoder.ContentType;
-			messageEncoder.WriteMessage(responseMessage, httpContext.Response.Body);
-
-			return responseMessage;
-		}
-
-		[MethodImpl(MethodImplOptions.AggressiveInlining)]
-		private string GetSoapAction(HttpContext httpContext, Message requestMessage, System.Xml.XmlDictionaryReader reader)
-		{
-			var soapAction = httpContext.Request.Headers["SOAPAction"].FirstOrDefault();
-			if (soapAction == "\"\"")
-			{
-				soapAction = string.Empty;
-			}
-
-			if (string.IsNullOrEmpty(soapAction))
-			{
-				foreach (var headerItem in httpContext.Request.Headers["Content-Type"])
-				{
-					// I want to avoid allocation as possible as I can(I hope to use Span<T> or Utf8String)
-					// soap1.2: action name is in Content-Type(like 'action="[action url]"') or body
-					int i = 0;
-
-					// skip whitespace
-					while (i < headerItem.Length && headerItem[i] == ' ')
-					{
-						i++;
-					}
-
-					if (headerItem.Length - i < 6)
-					{
-						continue;
-					}
-
-					// find 'action'
-					if (headerItem[i + 0] == 'a'
-						&& headerItem[i + 1] == 'c'
-						&& headerItem[i + 2] == 't'
-						&& headerItem[i + 3] == 'i'
-						&& headerItem[i + 4] == 'o'
-						&& headerItem[i + 5] == 'n')
-					{
-						i += 6;
-
-						// skip white space
-						while (i < headerItem.Length && headerItem[i] == ' ')
-						{
-							i++;
-						}
-
-						if (headerItem[i] == '=')
-						{
-							i++;
-
-							// skip whitespace
-							while (i < headerItem.Length && headerItem[i] == ' ')
-							{
-								i++;
-							}
-
-							// action value should be surrounded by '"'
-							if (headerItem[i] == '"')
-							{
-								i++;
-								int offset = i;
-								while (i < headerItem.Length && headerItem[i] != '"')
-								{
-									i++;
-								}
-
-								if (i < headerItem.Length && headerItem[i] == '"')
-								{
-									var charray = headerItem.ToCharArray();
-									soapAction = new string(charray, offset, i - offset);
-									break;
-								}
-							}
-						}
-					}
-				}
-
-				if (string.IsNullOrEmpty(soapAction))
-				{
-					soapAction = reader.LocalName;
-				}
-			}
-
-			if (soapAction.Contains('/'))
-			{
-				// soapAction may be a path. Therefore must take the action from the path provided.
-				soapAction = soapAction.Split('/').Last();
-			}
-
-			if (!string.IsNullOrEmpty(soapAction))
-			{
-				// soapAction may have '"' in some cases.
-				soapAction = soapAction.Trim('"');
-			}
-
-			return soapAction;
-		}
-
-		private async Task<Message> ProcessOperation(HttpContext httpContext, IServiceProvider serviceProvider)
-		{
-			Message responseMessage;
-
-			//Reload the body to ensure we have the full message
-			var mstm = new MemoryStream((int)httpContext.Request.ContentLength.GetValueOrDefault(1024));
-			await httpContext.Request.Body.CopyToAsync(mstm).ConfigureAwait(false);
-			mstm.Seek(0, SeekOrigin.Begin);
-			httpContext.Request.Body = mstm;
-
-			//Return metadata if no request
-			if (httpContext.Request.Body.Length == 0)
-			{
-				return ProcessMeta(httpContext);
-			}
-
-			// Get the encoder based on Content Type
-			var messageEncoder = _messageEncoders[0];
-			for (int i = 0; i < _messageEncoders.Length; i++)
-			{
-				if (_messageEncoders[i].IsContentTypeSupported(httpContext.Request.ContentType))
-				{
-					messageEncoder = _messageEncoders[i];
-					break;
-				}
-			}
-
-			//Get the message
-			var requestMessage = messageEncoder.ReadMessage(httpContext.Request.Body, 0x10000, httpContext.Request.ContentType);
-
-			// Get MessageFilters, ModelBindingFilters
-			var messageFilters = serviceProvider.GetServices<IMessageFilter>();
-			var asyncMessageFilters = serviceProvider.GetServices<IAsyncMessageFilter>();
-			var modelBindingFilters = serviceProvider.GetServices<IModelBindingFilter>();
-
-			// Execute request message filters
-			try
-			{
-				foreach (var messageFilter in messageFilters)
-				{
-					messageFilter.OnRequestExecuting(requestMessage);
-				}
-
-				foreach (var messageFilter in asyncMessageFilters)
-				{
-					await messageFilter.OnRequestExecuting(requestMessage);
-				}
-			}
-			catch (Exception ex)
-			{
-				responseMessage = WriteErrorResponseMessage(ex, StatusCodes.Status500InternalServerError, serviceProvider, messageEncoder, requestMessage, httpContext);
-				return responseMessage;
-			}
-
-			var messageInspector = serviceProvider.GetService<IMessageInspector>();
-			var correlationObject = default(object);
-
-			try
-			{
-				correlationObject = messageInspector?.AfterReceiveRequest(ref requestMessage);
-			}
-			catch (Exception ex)
-			{
-				responseMessage = WriteErrorResponseMessage(ex, StatusCodes.Status500InternalServerError, serviceProvider, messageEncoder, requestMessage, httpContext);
-				return responseMessage;
-			}
-
-			var messageInspector2s = serviceProvider.GetServices<IMessageInspector2>();
-#pragma warning disable SA1009 // StyleCop has not yet been updated to support tuples
-			var correlationObjects2 = default(List<(IMessageInspector2 inspector, object correlationObject)>);
-#pragma warning restore SA1009
-
-			try
-			{
-#pragma warning disable SA1008 // StyleCop has not yet been updated to support tuples
-				correlationObjects2 = messageInspector2s.Select(mi => (inspector: mi, correlationObject: mi.AfterReceiveRequest(ref requestMessage, _service))).ToList();
-#pragma warning restore SA1008
-			}
-			catch (Exception ex)
-			{
-				responseMessage = WriteErrorResponseMessage(ex, StatusCodes.Status500InternalServerError, serviceProvider, messageEncoder, requestMessage, httpContext);
-				return responseMessage;
-			}
-
-			// for getting soapaction and parameters in body
-			// GetReaderAtBodyContents must not be called twice in one request
-			using (var reader = requestMessage.GetReaderAtBodyContents())
-			{
-				var soapAction = GetSoapAction(httpContext, requestMessage, reader);
-				requestMessage.Headers.Action = soapAction;
-				var operation = _service.Operations.FirstOrDefault(o => o.SoapAction.Equals(soapAction, StringComparison.Ordinal) || o.Name.Equals(soapAction, StringComparison.Ordinal));
-				if (operation == null)
-				{
-					throw new InvalidOperationException($"No operation found for specified action: {requestMessage.Headers.Action}");
-				}
-
-				_logger.LogInformation($"Request for operation {operation.Contract.Name}.{operation.Name} received");
-
-				try
-				{
-					//Create an instance of the service class
-					var serviceInstance = serviceProvider.GetRequiredService(_service.ServiceType);
-
-					var headerProperty = _service.ServiceType.GetProperty("MessageHeaders");
-					if (headerProperty != null && headerProperty.PropertyType == requestMessage.Headers.GetType())
-					{
-						headerProperty.SetValue(serviceInstance, requestMessage.Headers);
-					}
-
-					// Get operation arguments from message
-					var arguments = GetRequestArguments(requestMessage, reader, operation, httpContext);
-
-					// Execute model binding filters
-					object modelBindingOutput = null;
-					foreach (var modelBindingFilter in modelBindingFilters)
-					{
-						foreach (var modelType in modelBindingFilter.ModelTypes)
-						{
-							foreach (var parameterInfo in operation.InParameters)
-							{
-								var arg = arguments[parameterInfo.Index];
-								if (arg != null && arg.GetType() == modelType)
-								{
-									modelBindingFilter.OnModelBound(arg, serviceProvider, out modelBindingOutput);
-								}
-							}
-						}
-					}
-
-					// Execute Mvc ActionFilters
-					foreach (var actionFilterAttr in operation.DispatchMethod.CustomAttributes.Where(a => a.AttributeType.Name == "ServiceFilterAttribute"))
-					{
-						var actionFilter = serviceProvider.GetService(actionFilterAttr.ConstructorArguments[0].Value as Type);
-						actionFilter.GetType().GetMethod("OnSoapActionExecuting").Invoke(actionFilter, new object[] { operation.Name, arguments, httpContext, modelBindingOutput });
-					}
-
-					// Invoke OnModelBound
-					_soapModelBounder?.OnModelBound(operation.DispatchMethod, arguments);
-
-					// Tune service instance for operation call
-					var serviceOperationTuners = serviceProvider.GetServices<IServiceOperationTuner>();
-					foreach (var operationTuner in serviceOperationTuners)
-					{
-						operationTuner.Tune(httpContext, serviceInstance, operation);
-					}
-
-					var invoker = serviceProvider.GetService<IOperationInvoker>() ?? new DefaultOperationInvoker();
-					var responseObject = await invoker.InvokeAsync(operation.DispatchMethod, serviceInstance, arguments);
-
-					var resultOutDictionary = new Dictionary<string, object>();
-					foreach (var parameterInfo in operation.OutParameters)
-					{
-						resultOutDictionary[parameterInfo.Name] = arguments[parameterInfo.Index];
-					}
-
-					// Create response message
-					var resultName = operation.ReturnName;
-					var bodyWriter = new ServiceBodyWriter(_serializer, operation, resultName, responseObject, resultOutDictionary);
-
-					if (messageEncoder.MessageVersion.Addressing == AddressingVersion.WSAddressing10)
-					{
-						responseMessage = Message.CreateMessage(messageEncoder.MessageVersion, soapAction, bodyWriter);
-						responseMessage = new CustomMessage(responseMessage);
-
-						responseMessage.Headers.Action = operation.ReplyAction;
-						responseMessage.Headers.RelatesTo = requestMessage.Headers.MessageId;
-						responseMessage.Headers.To = requestMessage.Headers.ReplyTo?.Uri;
-					}
-					else
-					{
-						responseMessage = Message.CreateMessage(messageEncoder.MessageVersion, null, bodyWriter);
-						responseMessage = new CustomMessage(responseMessage);
-					}
-
-					httpContext.Response.ContentType = httpContext.Request.ContentType;
-					httpContext.Response.Headers["SOAPAction"] = responseMessage.Headers.Action;
-
-					correlationObjects2.ForEach(mi => mi.inspector.BeforeSendReply(ref responseMessage, _service, mi.correlationObject));
-
-					messageInspector?.BeforeSendReply(ref responseMessage, correlationObject);
-
-					SetHttpResponse(httpContext, responseMessage);
-
-					messageEncoder.WriteMessage(responseMessage, httpContext.Response.Body);
-				}
-				catch (Exception exception)
-				{
-					if (exception is TargetInvocationException targetInvocationException)
-					{
-						exception = targetInvocationException.InnerException;
-					}
-
-					_logger.LogWarning(0, exception, exception.Message);
-					responseMessage = WriteErrorResponseMessage(exception, StatusCodes.Status500InternalServerError, serviceProvider, messageEncoder, requestMessage, httpContext);
-				}
-			}
-
-			// Execute response message filters
-			try
-			{
-				foreach (var messageFilter in messageFilters)
-				{
-					messageFilter.OnResponseExecuting(responseMessage);
-				}
-
-				foreach (var messageFilter in asyncMessageFilters.Reverse())
-				{
-					await messageFilter.OnResponseExecuting(responseMessage);
-				}
-			}
-			catch (Exception ex)
-			{
-				responseMessage = WriteErrorResponseMessage(ex, StatusCodes.Status500InternalServerError, serviceProvider, messageEncoder, requestMessage, httpContext);
-				return responseMessage;
-			}
-
-			return responseMessage;
-		}
-
-		[MethodImpl(MethodImplOptions.AggressiveInlining)]
-		private object[] GetRequestArguments(Message requestMessage, System.Xml.XmlDictionaryReader xmlReader, OperationDescription operation, HttpContext httpContext)
-		{
-			var arguments = new object[operation.AllParameters.Length];
-
-			// if any ordering issues, possible to rewrite like:
-			/*while (!xmlReader.EOF)
-			{
-				var parameterInfo = operation.InParameters.FirstOrDefault(p => p.Name == xmlReader.LocalName && p.Namespace == xmlReader.NamespaceURI);
-				if (parameterInfo == null)
-				{
-					xmlReader.Skip();
-					continue;
-				}
-				var parameterName = parameterInfo.Name;
-				var parameterNs = parameterInfo.Namespace;
-				...
-			}*/
-
-			// Find the element for the operation's data
-			if (!operation.IsMessageContractRequest)
-			{
-				xmlReader.ReadStartElement(operation.Name, operation.Contract.Namespace);
-
-				foreach (var parameterInfo in operation.InParameters)
-				{
-					var @namespace = parameterInfo.Namespace ?? operation.Contract.Namespace;
-					var parameterType = parameterInfo.Parameter.ParameterType;
-
-					if (parameterType == typeof(HttpContext))
-					{
-						arguments[parameterInfo.Index] = httpContext;
-					}
-					else
-					{
-						arguments[parameterInfo.Index] = DeserializeInputParameter(xmlReader, parameterType, parameterInfo.Name, @namespace, parameterInfo);
-					}
-				}
-			}
-			else
-			{
-				// MessageContracts are constrained to having one "InParameter". We can do special logic on
-				// for this
-				Debug.Assert(operation.InParameters.Length == 1, "MessageContracts are constrained to having one 'InParameter'");
-
-				var parameterInfo = operation.InParameters[0];
-				var parameterType = parameterInfo.Parameter.ParameterType;
-
-				var messageContractAttribute = parameterType.GetCustomAttribute<MessageContractAttribute>();
-
-				Debug.Assert(messageContractAttribute != null, "operation.IsMessageContractRequest should be false if this is null");
-
-				var @namespace = parameterInfo.Namespace ?? operation.Contract.Namespace;
-
-				if (messageContractAttribute.IsWrapped)
-				{
-					// It's wrapped so we treat it like normal!
-					arguments[parameterInfo.Index] = DeserializeInputParameter(xmlReader, parameterInfo.Parameter.ParameterType, parameterInfo.Name, @namespace, parameterInfo);
-				}
-				else
-				{
-					// This object isn't a wrapper element, so we will hunt for the nested message body
-					// member inside of it
-					var messageBodyMembers =
-						parameterType
-							.GetPropertyOrFieldMembers()
-							.Select(mi => new
-							{
-								Member = mi,
-								MessageBodyMemberAttribute = mi.GetCustomAttribute<MessageBodyMemberAttribute>()
-							})
-							.OrderBy(x => x.MessageBodyMemberAttribute.Order);
-
-					var wrapperObject = Activator.CreateInstance(parameterInfo.Parameter.ParameterType);
-
-					foreach (var messageBodyMember in messageBodyMembers)
-					{
-						var messageBodyMemberAttribute = messageBodyMember.MessageBodyMemberAttribute;
-						var messageBodyMemberInfo = messageBodyMember.Member;
-
-						var innerParameterName = messageBodyMemberAttribute.Name ?? messageBodyMemberInfo.Name;
-						var innerParameterNs = messageBodyMemberAttribute.Namespace;
-						var innerParameterType = messageBodyMemberInfo.GetPropertyOrFieldType();
-
-						var innerParameter = DeserializeInputParameter(xmlReader, innerParameterType, innerParameterName, innerParameterNs, parameterInfo);
-
-						if (messageBodyMemberInfo is FieldInfo fi)
-						{
-							fi.SetValue(wrapperObject, innerParameter);
-						}
-						else if (messageBodyMemberInfo is PropertyInfo pi)
-						{
-							pi.SetValue(wrapperObject, innerParameter);
-						}
-						else
-						{
-							throw new NotImplementedException("Cannot set value of parameter type from " + messageBodyMemberInfo.GetType()?.Name);
-						}
-					}
-
-					arguments[parameterInfo.Index] = wrapperObject;
-				}
-			}
-
-			foreach (var parameterInfo in operation.OutParameters)
-			{
-				if (arguments[parameterInfo.Index] != null)
-				{
-					// do not overwrite input ref parameters
-					continue;
-				}
-
-				if (parameterInfo.Parameter.ParameterType.Name == "Guid&")
-				{
-					arguments[parameterInfo.Index] = Guid.Empty;
-				}
-				else if (parameterInfo.Parameter.ParameterType.Name == "String&" || parameterInfo.Parameter.ParameterType.GetElementType().IsArray)
-				{
-					arguments[parameterInfo.Index] = null;
-				}
-				else
-				{
-					var type = parameterInfo.Parameter.ParameterType.GetElementType();
-					arguments[parameterInfo.Index] = Activator.CreateInstance(type);
-				}
-			}
-
-			return arguments;
-		}
-
-		private object DeserializeInputParameter(System.Xml.XmlDictionaryReader xmlReader, Type parameterType, string parameterName, string parameterNs, SoapMethodParameterInfo parameterInfo)
-		{
-			if (xmlReader.IsStartElement(parameterName, parameterNs))
-			{
-				xmlReader.MoveToStartElement(parameterName, parameterNs);
-
-				if (xmlReader.IsStartElement(parameterName, parameterNs))
-				{
-					switch (_serializer)
-					{
-						case SoapSerializer.XmlSerializer:
-							if (!parameterType.IsArray || (parameterInfo.ArrayName != null && parameterInfo.ArrayItemName == null))
-							{
-								// case [XmlElement("parameter")] int parameter
-								// case int[] parameter
-								// case [XmlArray("parameter")] int[] parameter
-								return DeserializeObject(xmlReader, parameterType, parameterName, parameterNs);
-							}
-							else
-							{
-								// case [XmlElement("parameter")] int[] parameter
-								// case [XmlArray("parameter"), XmlArrayItem(ElementName = "item")] int[] parameter
-								return DeserializeArray(xmlReader, parameterType, parameterName, parameterNs, parameterInfo);
-							}
-
-						case SoapSerializer.DataContractSerializer:
-							return DeserializeDataContract(xmlReader, parameterType, parameterName, parameterNs);
-
-						default:
-							throw new NotImplementedException();
-					}
-				}
-			}
-
-			return null;
-		}
-
-		private object DeserializeDataContract(System.Xml.XmlDictionaryReader xmlReader, Type parameterType, string parameterName, string parameterNs)
-		{
-			var elementType = parameterType.GetElementType();
-
-			if (elementType == null || parameterType.IsArray)
-			{
-				elementType = parameterType;
-			}
-
-			var serializer = new DataContractSerializer(elementType, parameterName, parameterNs);
-
-			return serializer.ReadObject(xmlReader, verifyObjectName: true);
-		}
-
-		private object DeserializeArray(System.Xml.XmlDictionaryReader xmlReader, Type parameterType, string parameterName, string parameterNs, SoapMethodParameterInfo parameterInfo)
-		{
-			//if (parameterInfo.ArrayItemName != null)
-			{
-				xmlReader.ReadStartElement(parameterName, parameterNs);
-			}
-
-			var elementType = parameterType.GetElementType();
-
-			var localName = parameterInfo.ArrayItemName ?? elementType.Name;
-			if (parameterInfo.ArrayItemName == null && elementType.Namespace.StartsWith("System"))
-			{
-				var compiler = new CSharpCodeProvider();
-				var type = new CodeTypeReference(elementType);
-				localName = compiler.GetTypeOutput(type);
-			}
-
-			//localName = "ComplexModelInput";
-			var deserializeMethod = typeof(XmlSerializerExtensions).GetGenericMethod(nameof(XmlSerializerExtensions.DeserializeArray), new[] { elementType });
-			var serializer = CachedXmlSerializer.GetXmlSerializer(elementType, localName, parameterNs);
-
-			object result = null;
-
-			lock (serializer)
-			{
-				result = deserializeMethod.Invoke(null, new object[] { serializer, localName, parameterNs, xmlReader });
-			}
-
-			//if (parameterInfo.ArrayItemName != null)
-			{
-				xmlReader.ReadEndElement();
-			}
-
-			return result;
-		}
-
-		private object DeserializeObject(System.Xml.XmlDictionaryReader xmlReader, Type parameterType, string parameterName, string parameterNs)
-		{
-			// see https://referencesource.microsoft.com/System.Xml/System/Xml/Serialization/XmlSerializer.cs.html#c97688a6c07294d5
-			var elementType = parameterType.GetElementType();
-
-			if (elementType == null || parameterType.IsArray)
-			{
-				elementType = parameterType;
-			}
-
-			var serializer = CachedXmlSerializer.GetXmlSerializer(elementType, parameterName, parameterNs);
-
-			lock (serializer)
-			{
-				return serializer.Deserialize(xmlReader);
-			}
-		}
-
-		/// <summary>
-		/// Helper message to write an error response message in case of an exception.
-		/// </summary>
-		/// <param name="exception">
-		/// The exception that caused the failure.
-		/// </param>
-		/// <param name="statusCode">
-		/// The HTTP status code that shall be returned to the caller.
-		/// </param>
-		/// <param name="serviceProvider">
-		/// The DI container.
-		/// </param>
-		/// <param name="messageEncoder">
-		/// The Message Encoder.
-		/// </param>
-		/// <param name="requestMessage">
-		/// The Message for the incoming request
-		/// </param>
-		/// <param name="httpContext">
-		/// The HTTP context that received the response message.
-		/// </param>
-		/// <returns>
-		/// Returns the constructed message (which is implicitly written to the response
-		/// and therefore must not be handled by the caller).
-		/// </returns>
-		private Message WriteErrorResponseMessage(
-			Exception exception,
-			int statusCode,
-			IServiceProvider serviceProvider,
-			MessageEncoder messageEncoder,
-			Message requestMessage,
-			HttpContext httpContext)
-		{
-			var faultExceptionTransformer = serviceProvider.GetRequiredService<IFaultExceptionTransformer>();
-			var faultMessage = faultExceptionTransformer.ProvideFault(exception, messageEncoder.MessageVersion);
-
-			httpContext.Response.ContentType = httpContext.Request.ContentType;
-			httpContext.Response.Headers["SOAPAction"] = faultMessage.Headers.Action;
-			httpContext.Response.StatusCode = statusCode;
-
-			SetHttpResponse(httpContext, faultMessage);
-
-			if (messageEncoder.MessageVersion.Addressing == AddressingVersion.WSAddressing10)
-			{
-				// TODO: Some additional work needs to be done in order to support setting the action. Simply setting it to
-				// "http://www.w3.org/2005/08/addressing/fault" will cause the WCF Client to not be able to figure out the type
-				faultMessage.Headers.RelatesTo = requestMessage.Headers.MessageId;
-				faultMessage.Headers.To = requestMessage.Headers.ReplyTo?.Uri;
-			}
-
-			messageEncoder.WriteMessage(faultMessage, httpContext.Response.Body);
-
-			return faultMessage;
-		}
-
-		private void SetHttpResponse(HttpContext httpContext, Message message)
-		{
-			if (!message.Properties.TryGetValue(HttpResponseMessageProperty.Name, out var value)
-#pragma warning disable SA1119 // StatementMustNotUseUnnecessaryParenthesis
-				|| !(value is HttpResponseMessageProperty httpProperty))
-#pragma warning restore SA1119 // StatementMustNotUseUnnecessaryParenthesis
-			{
-				return;
-			}
-
-			httpContext.Response.StatusCode = (int)httpProperty.StatusCode;
-
-			var feature = httpContext.Features.Get<IHttpResponseFeature>();
-			if (feature != null && !string.IsNullOrEmpty(httpProperty.StatusDescription))
-			{
-				feature.ReasonPhrase = httpProperty.StatusDescription;
-			}
-
-			foreach (string key in httpProperty.Headers.Keys)
-			{
-				httpContext.Response.Headers.Add(key, httpProperty.Headers.GetValues(key));
-			}
-		}
-	}
-}
+using System;
+using System.CodeDom;
+using System.Collections.Generic;
+using System.Diagnostics;
+using System.IO;
+using System.Linq;
+using System.Reflection;
+using System.Runtime.CompilerServices;
+using System.Runtime.Serialization;
+using System.ServiceModel;
+using System.ServiceModel.Channels;
+using System.Threading.Tasks;
+using Microsoft.AspNetCore.Http;
+using Microsoft.AspNetCore.Http.Features;
+using Microsoft.CSharp;
+using Microsoft.Extensions.DependencyInjection;
+using Microsoft.Extensions.Logging;
+
+namespace SoapCore
+{
+	public class SoapEndpointMiddleware
+	{
+		private readonly ILogger<SoapEndpointMiddleware> _logger;
+		private readonly RequestDelegate _next;
+		private readonly ServiceDescription _service;
+		private readonly string _endpointPath;
+		private readonly MessageEncoder[] _messageEncoders;
+		private readonly SoapSerializer _serializer;
+		private readonly Binding _binding;
+		private readonly StringComparison _pathComparisonStrategy;
+		private readonly ISoapModelBounder _soapModelBounder;
+
+		public SoapEndpointMiddleware(ILogger<SoapEndpointMiddleware> logger, RequestDelegate next, Type serviceType, string path, MessageEncoder[] encoders, SoapSerializer serializer, bool caseInsensitivePath, ISoapModelBounder soapModelBounder, Binding binding)
+		{
+			_logger = logger;
+			_next = next;
+			_endpointPath = path;
+			_messageEncoders = encoders;
+			_serializer = serializer;
+			_pathComparisonStrategy = caseInsensitivePath ? StringComparison.OrdinalIgnoreCase : StringComparison.Ordinal;
+			_service = new ServiceDescription(serviceType);
+			_soapModelBounder = soapModelBounder;
+			_binding = binding;
+		}
+
+		public SoapEndpointMiddleware(ILogger<SoapEndpointMiddleware> logger, RequestDelegate next, Type serviceType, string path, MessageEncoder encoder, SoapSerializer serializer, bool caseInsensitivePath, ISoapModelBounder soapModelBounder, Binding binding)
+			: this(logger, next, serviceType, path, new MessageEncoder[] { encoder }, serializer, caseInsensitivePath, soapModelBounder, binding)
+		{
+		}
+
+		public SoapEndpointMiddleware(ILogger<SoapEndpointMiddleware> logger, RequestDelegate next, SoapOptions options)
+			: this(logger, next, options.ServiceType, options.Path, options.MessageEncoders, options.SoapSerializer, options.CaseInsensitivePath, options.SoapModelBounder, options.Binding)
+		{
+		}
+
+		public async Task Invoke(HttpContext httpContext, IServiceProvider serviceProvider)
+		{
+			httpContext.Request.EnableBuffering();
+			var trailPathTuner = serviceProvider.GetServices<TrailingServicePathTuner>().FirstOrDefault();
+			if (trailPathTuner != null)
+			{
+				trailPathTuner.ConvertPath(httpContext);
+			}
+
+			if (httpContext.Request.Path.Equals(_endpointPath, _pathComparisonStrategy))
+			{
+				_logger.LogDebug($"Received SOAP Request for {httpContext.Request.Path} ({httpContext.Request.ContentLength ?? 0} bytes)");
+
+				if (httpContext.Request.Query.ContainsKey("wsdl") && httpContext.Request.Method?.ToLower() == "get")
+				{
+					ProcessMeta(httpContext);
+				}
+				else
+				{
+					await ProcessOperation(httpContext, serviceProvider);
+				}
+			}
+			else
+			{
+				await _next(httpContext);
+			}
+		}
+
+		private Message ProcessMeta(HttpContext httpContext)
+		{
+			MessageEncoder messageEncoder = _messageEncoders[0];
+			string baseUrl = httpContext.Request.Scheme + "://" + httpContext.Request.Host + httpContext.Request.PathBase + httpContext.Request.Path;
+
+			var bodyWriter = _serializer == SoapSerializer.XmlSerializer ? new MetaBodyWriter(_service, baseUrl, _binding) : (BodyWriter)new MetaWCFBodyWriter(_service, baseUrl, _binding);
+
+			var responseMessage = Message.CreateMessage(messageEncoder.MessageVersion, null, bodyWriter);
+			responseMessage = new MetaMessage(responseMessage, _service, _binding);
+
+			httpContext.Response.ContentType = messageEncoder.ContentType;
+			messageEncoder.WriteMessage(responseMessage, httpContext.Response.Body);
+
+			return responseMessage;
+		}
+
+		[MethodImpl(MethodImplOptions.AggressiveInlining)]
+		private string GetSoapAction(HttpContext httpContext, Message requestMessage, System.Xml.XmlDictionaryReader reader)
+		{
+			var soapAction = httpContext.Request.Headers["SOAPAction"].FirstOrDefault();
+			if (soapAction == "\"\"")
+			{
+				soapAction = string.Empty;
+			}
+
+			if (string.IsNullOrEmpty(soapAction))
+			{
+				foreach (var headerItem in httpContext.Request.Headers["Content-Type"])
+				{
+					// I want to avoid allocation as possible as I can(I hope to use Span<T> or Utf8String)
+					// soap1.2: action name is in Content-Type(like 'action="[action url]"') or body
+					int i = 0;
+
+					// skip whitespace
+					while (i < headerItem.Length && headerItem[i] == ' ')
+					{
+						i++;
+					}
+
+					if (headerItem.Length - i < 6)
+					{
+						continue;
+					}
+
+					// find 'action'
+					if (headerItem[i + 0] == 'a'
+						&& headerItem[i + 1] == 'c'
+						&& headerItem[i + 2] == 't'
+						&& headerItem[i + 3] == 'i'
+						&& headerItem[i + 4] == 'o'
+						&& headerItem[i + 5] == 'n')
+					{
+						i += 6;
+
+						// skip white space
+						while (i < headerItem.Length && headerItem[i] == ' ')
+						{
+							i++;
+						}
+
+						if (headerItem[i] == '=')
+						{
+							i++;
+
+							// skip whitespace
+							while (i < headerItem.Length && headerItem[i] == ' ')
+							{
+								i++;
+							}
+
+							// action value should be surrounded by '"'
+							if (headerItem[i] == '"')
+							{
+								i++;
+								int offset = i;
+								while (i < headerItem.Length && headerItem[i] != '"')
+								{
+									i++;
+								}
+
+								if (i < headerItem.Length && headerItem[i] == '"')
+								{
+									var charray = headerItem.ToCharArray();
+									soapAction = new string(charray, offset, i - offset);
+									break;
+								}
+							}
+						}
+					}
+				}
+
+				if (string.IsNullOrEmpty(soapAction))
+				{
+					soapAction = reader.LocalName;
+				}
+			}
+
+			if (soapAction.Contains('/'))
+			{
+				// soapAction may be a path. Therefore must take the action from the path provided.
+				soapAction = soapAction.Split('/').Last();
+			}
+
+			if (!string.IsNullOrEmpty(soapAction))
+			{
+				// soapAction may have '"' in some cases.
+				soapAction = soapAction.Trim('"');
+			}
+
+			return soapAction;
+		}
+
+		private async Task<Message> ProcessOperation(HttpContext httpContext, IServiceProvider serviceProvider)
+		{
+			Message responseMessage;
+
+			//Reload the body to ensure we have the full message
+			var mstm = new MemoryStream((int)httpContext.Request.ContentLength.GetValueOrDefault(1024));
+			await httpContext.Request.Body.CopyToAsync(mstm).ConfigureAwait(false);
+			mstm.Seek(0, SeekOrigin.Begin);
+			httpContext.Request.Body = mstm;
+
+			//Return metadata if no request
+			if (httpContext.Request.Body.Length == 0)
+			{
+				return ProcessMeta(httpContext);
+			}
+
+			// Get the encoder based on Content Type
+			var messageEncoder = _messageEncoders[0];
+			for (int i = 0; i < _messageEncoders.Length; i++)
+			{
+				if (_messageEncoders[i].IsContentTypeSupported(httpContext.Request.ContentType))
+				{
+					messageEncoder = _messageEncoders[i];
+					break;
+				}
+			}
+
+			//Get the message
+			var requestMessage = messageEncoder.ReadMessage(httpContext.Request.Body, 0x10000, httpContext.Request.ContentType);
+
+			// Get MessageFilters, ModelBindingFilters
+			var messageFilters = serviceProvider.GetServices<IMessageFilter>();
+			var asyncMessageFilters = serviceProvider.GetServices<IAsyncMessageFilter>();
+			var modelBindingFilters = serviceProvider.GetServices<IModelBindingFilter>();
+
+			// Execute request message filters
+			try
+			{
+				foreach (var messageFilter in messageFilters)
+				{
+					messageFilter.OnRequestExecuting(requestMessage);
+				}
+
+				foreach (var messageFilter in asyncMessageFilters)
+				{
+					await messageFilter.OnRequestExecuting(requestMessage);
+				}
+			}
+			catch (Exception ex)
+			{
+				responseMessage = WriteErrorResponseMessage(ex, StatusCodes.Status500InternalServerError, serviceProvider, messageEncoder, requestMessage, httpContext);
+				return responseMessage;
+			}
+
+			var messageInspector = serviceProvider.GetService<IMessageInspector>();
+			var correlationObject = default(object);
+
+			try
+			{
+				correlationObject = messageInspector?.AfterReceiveRequest(ref requestMessage);
+			}
+			catch (Exception ex)
+			{
+				responseMessage = WriteErrorResponseMessage(ex, StatusCodes.Status500InternalServerError, serviceProvider, messageEncoder, requestMessage, httpContext);
+				return responseMessage;
+			}
+
+			var messageInspector2s = serviceProvider.GetServices<IMessageInspector2>();
+#pragma warning disable SA1009 // StyleCop has not yet been updated to support tuples
+			var correlationObjects2 = default(List<(IMessageInspector2 inspector, object correlationObject)>);
+#pragma warning restore SA1009
+
+			try
+			{
+#pragma warning disable SA1008 // StyleCop has not yet been updated to support tuples
+				correlationObjects2 = messageInspector2s.Select(mi => (inspector: mi, correlationObject: mi.AfterReceiveRequest(ref requestMessage, _service))).ToList();
+#pragma warning restore SA1008
+			}
+			catch (Exception ex)
+			{
+				responseMessage = WriteErrorResponseMessage(ex, StatusCodes.Status500InternalServerError, serviceProvider, messageEncoder, requestMessage, httpContext);
+				return responseMessage;
+			}
+
+			// for getting soapaction and parameters in body
+			// GetReaderAtBodyContents must not be called twice in one request
+			using (var reader = requestMessage.GetReaderAtBodyContents())
+			{
+				var soapAction = GetSoapAction(httpContext, requestMessage, reader);
+				requestMessage.Headers.Action = soapAction;
+				var operation = _service.Operations.FirstOrDefault(o => o.SoapAction.Equals(soapAction, StringComparison.Ordinal) || o.Name.Equals(soapAction, StringComparison.Ordinal));
+				if (operation == null)
+				{
+					throw new InvalidOperationException($"No operation found for specified action: {requestMessage.Headers.Action}");
+				}
+
+				_logger.LogInformation($"Request for operation {operation.Contract.Name}.{operation.Name} received");
+
+				try
+				{
+					//Create an instance of the service class
+					var serviceInstance = serviceProvider.GetRequiredService(_service.ServiceType);
+
+					var headerProperty = _service.ServiceType.GetProperty("MessageHeaders");
+					if (headerProperty != null && headerProperty.PropertyType == requestMessage.Headers.GetType())
+					{
+						headerProperty.SetValue(serviceInstance, requestMessage.Headers);
+					}
+
+					// Get operation arguments from message
+					var arguments = GetRequestArguments(requestMessage, reader, operation, httpContext);
+
+					// Execute model binding filters
+					object modelBindingOutput = null;
+					foreach (var modelBindingFilter in modelBindingFilters)
+					{
+						foreach (var modelType in modelBindingFilter.ModelTypes)
+						{
+							foreach (var parameterInfo in operation.InParameters)
+							{
+								var arg = arguments[parameterInfo.Index];
+								if (arg != null && arg.GetType() == modelType)
+								{
+									modelBindingFilter.OnModelBound(arg, serviceProvider, out modelBindingOutput);
+								}
+							}
+						}
+					}
+
+					// Execute Mvc ActionFilters
+					foreach (var actionFilterAttr in operation.DispatchMethod.CustomAttributes.Where(a => a.AttributeType.Name == "ServiceFilterAttribute"))
+					{
+						var actionFilter = serviceProvider.GetService(actionFilterAttr.ConstructorArguments[0].Value as Type);
+						actionFilter.GetType().GetMethod("OnSoapActionExecuting").Invoke(actionFilter, new object[] { operation.Name, arguments, httpContext, modelBindingOutput });
+					}
+
+					// Invoke OnModelBound
+					_soapModelBounder?.OnModelBound(operation.DispatchMethod, arguments);
+
+					// Tune service instance for operation call
+					var serviceOperationTuners = serviceProvider.GetServices<IServiceOperationTuner>();
+					foreach (var operationTuner in serviceOperationTuners)
+					{
+						operationTuner.Tune(httpContext, serviceInstance, operation);
+					}
+
+					var invoker = serviceProvider.GetService<IOperationInvoker>() ?? new DefaultOperationInvoker();
+					var responseObject = await invoker.InvokeAsync(operation.DispatchMethod, serviceInstance, arguments);
+
+					var resultOutDictionary = new Dictionary<string, object>();
+					foreach (var parameterInfo in operation.OutParameters)
+					{
+						resultOutDictionary[parameterInfo.Name] = arguments[parameterInfo.Index];
+					}
+
+					// Create response message
+					var resultName = operation.ReturnName;
+					var bodyWriter = new ServiceBodyWriter(_serializer, operation, resultName, responseObject, resultOutDictionary);
+
+					if (messageEncoder.MessageVersion.Addressing == AddressingVersion.WSAddressing10)
+					{
+						responseMessage = Message.CreateMessage(messageEncoder.MessageVersion, soapAction, bodyWriter);
+						responseMessage = new CustomMessage(responseMessage);
+
+						responseMessage.Headers.Action = operation.ReplyAction;
+						responseMessage.Headers.RelatesTo = requestMessage.Headers.MessageId;
+						responseMessage.Headers.To = requestMessage.Headers.ReplyTo?.Uri;
+					}
+					else
+					{
+						responseMessage = Message.CreateMessage(messageEncoder.MessageVersion, null, bodyWriter);
+						responseMessage = new CustomMessage(responseMessage);
+					}
+
+					httpContext.Response.ContentType = httpContext.Request.ContentType;
+					httpContext.Response.Headers["SOAPAction"] = responseMessage.Headers.Action;
+
+					correlationObjects2.ForEach(mi => mi.inspector.BeforeSendReply(ref responseMessage, _service, mi.correlationObject));
+
+					messageInspector?.BeforeSendReply(ref responseMessage, correlationObject);
+
+					SetHttpResponse(httpContext, responseMessage);
+
+					messageEncoder.WriteMessage(responseMessage, httpContext.Response.Body);
+				}
+				catch (Exception exception)
+				{
+					if (exception is TargetInvocationException targetInvocationException)
+					{
+						exception = targetInvocationException.InnerException;
+					}
+
+					_logger.LogWarning(0, exception, exception.Message);
+					responseMessage = WriteErrorResponseMessage(exception, StatusCodes.Status500InternalServerError, serviceProvider, messageEncoder, requestMessage, httpContext);
+				}
+			}
+
+			// Execute response message filters
+			try
+			{
+				foreach (var messageFilter in messageFilters)
+				{
+					messageFilter.OnResponseExecuting(responseMessage);
+				}
+
+				foreach (var messageFilter in asyncMessageFilters.Reverse())
+				{
+					await messageFilter.OnResponseExecuting(responseMessage);
+				}
+			}
+			catch (Exception ex)
+			{
+				responseMessage = WriteErrorResponseMessage(ex, StatusCodes.Status500InternalServerError, serviceProvider, messageEncoder, requestMessage, httpContext);
+				return responseMessage;
+			}
+
+			return responseMessage;
+		}
+
+		[MethodImpl(MethodImplOptions.AggressiveInlining)]
+		private object[] GetRequestArguments(Message requestMessage, System.Xml.XmlDictionaryReader xmlReader, OperationDescription operation, HttpContext httpContext)
+		{
+			var arguments = new object[operation.AllParameters.Length];
+
+			// if any ordering issues, possible to rewrite like:
+			/*while (!xmlReader.EOF)
+			{
+				var parameterInfo = operation.InParameters.FirstOrDefault(p => p.Name == xmlReader.LocalName && p.Namespace == xmlReader.NamespaceURI);
+				if (parameterInfo == null)
+				{
+					xmlReader.Skip();
+					continue;
+				}
+				var parameterName = parameterInfo.Name;
+				var parameterNs = parameterInfo.Namespace;
+				...
+			}*/
+
+			// Find the element for the operation's data
+			if (!operation.IsMessageContractRequest)
+			{
+				xmlReader.ReadStartElement(operation.Name, operation.Contract.Namespace);
+
+				foreach (var parameterInfo in operation.InParameters)
+				{
+					var @namespace = parameterInfo.Namespace ?? operation.Contract.Namespace;
+					var parameterType = parameterInfo.Parameter.ParameterType;
+
+					if (parameterType == typeof(HttpContext))
+					{
+						arguments[parameterInfo.Index] = httpContext;
+					}
+					else
+					{
+						arguments[parameterInfo.Index] = DeserializeInputParameter(xmlReader, parameterType, parameterInfo.Name, @namespace, parameterInfo);
+					}
+				}
+			}
+			else
+			{
+				// MessageContracts are constrained to having one "InParameter". We can do special logic on
+				// for this
+				Debug.Assert(operation.InParameters.Length == 1, "MessageContracts are constrained to having one 'InParameter'");
+
+				var parameterInfo = operation.InParameters[0];
+				var parameterType = parameterInfo.Parameter.ParameterType;
+
+				var messageContractAttribute = parameterType.GetCustomAttribute<MessageContractAttribute>();
+
+				Debug.Assert(messageContractAttribute != null, "operation.IsMessageContractRequest should be false if this is null");
+
+				var @namespace = parameterInfo.Namespace ?? operation.Contract.Namespace;
+
+				if (messageContractAttribute.IsWrapped)
+				{
+					// It's wrapped so we treat it like normal!
+					arguments[parameterInfo.Index] = DeserializeInputParameter(xmlReader, parameterInfo.Parameter.ParameterType, parameterInfo.Name, @namespace, parameterInfo);
+				}
+				else
+				{
+					// This object isn't a wrapper element, so we will hunt for the nested message body
+					// member inside of it
+					var messageBodyMembers =
+						parameterType
+							.GetPropertyOrFieldMembers()
+							.Select(mi => new
+							{
+								Member = mi,
+								MessageBodyMemberAttribute = mi.GetCustomAttribute<MessageBodyMemberAttribute>()
+							})
+							.OrderBy(x => x.MessageBodyMemberAttribute.Order);
+
+					var wrapperObject = Activator.CreateInstance(parameterInfo.Parameter.ParameterType);
+
+					foreach (var messageBodyMember in messageBodyMembers)
+					{
+						var messageBodyMemberAttribute = messageBodyMember.MessageBodyMemberAttribute;
+						var messageBodyMemberInfo = messageBodyMember.Member;
+
+						var innerParameterName = messageBodyMemberAttribute.Name ?? messageBodyMemberInfo.Name;
+						var innerParameterNs = messageBodyMemberAttribute.Namespace;
+						var innerParameterType = messageBodyMemberInfo.GetPropertyOrFieldType();
+
+						var innerParameter = DeserializeInputParameter(xmlReader, innerParameterType, innerParameterName, innerParameterNs, parameterInfo);
+
+						if (messageBodyMemberInfo is FieldInfo fi)
+						{
+							fi.SetValue(wrapperObject, innerParameter);
+						}
+						else if (messageBodyMemberInfo is PropertyInfo pi)
+						{
+							pi.SetValue(wrapperObject, innerParameter);
+						}
+						else
+						{
+							throw new NotImplementedException("Cannot set value of parameter type from " + messageBodyMemberInfo.GetType()?.Name);
+						}
+					}
+
+					arguments[parameterInfo.Index] = wrapperObject;
+				}
+			}
+
+			foreach (var parameterInfo in operation.OutParameters)
+			{
+				if (arguments[parameterInfo.Index] != null)
+				{
+					// do not overwrite input ref parameters
+					continue;
+				}
+
+				if (parameterInfo.Parameter.ParameterType.Name == "Guid&")
+				{
+					arguments[parameterInfo.Index] = Guid.Empty;
+				}
+				else if (parameterInfo.Parameter.ParameterType.Name == "String&" || parameterInfo.Parameter.ParameterType.GetElementType().IsArray)
+				{
+					arguments[parameterInfo.Index] = null;
+				}
+				else
+				{
+					var type = parameterInfo.Parameter.ParameterType.GetElementType();
+					arguments[parameterInfo.Index] = Activator.CreateInstance(type);
+				}
+			}
+
+			return arguments;
+		}
+
+		private object DeserializeInputParameter(System.Xml.XmlDictionaryReader xmlReader, Type parameterType, string parameterName, string parameterNs, SoapMethodParameterInfo parameterInfo)
+		{
+			if (xmlReader.IsStartElement(parameterName, parameterNs))
+			{
+				xmlReader.MoveToStartElement(parameterName, parameterNs);
+
+				if (xmlReader.IsStartElement(parameterName, parameterNs))
+				{
+					switch (_serializer)
+					{
+						case SoapSerializer.XmlSerializer:
+							if (!parameterType.IsArray || (parameterInfo.ArrayName != null && parameterInfo.ArrayItemName == null))
+							{
+								// case [XmlElement("parameter")] int parameter
+								// case int[] parameter
+								// case [XmlArray("parameter")] int[] parameter
+								return DeserializeObject(xmlReader, parameterType, parameterName, parameterNs);
+							}
+							else
+							{
+								// case [XmlElement("parameter")] int[] parameter
+								// case [XmlArray("parameter"), XmlArrayItem(ElementName = "item")] int[] parameter
+								return DeserializeArray(xmlReader, parameterType, parameterName, parameterNs, parameterInfo);
+							}
+
+						case SoapSerializer.DataContractSerializer:
+							return DeserializeDataContract(xmlReader, parameterType, parameterName, parameterNs);
+
+						default:
+							throw new NotImplementedException();
+					}
+				}
+			}
+
+			return null;
+		}
+
+		private object DeserializeDataContract(System.Xml.XmlDictionaryReader xmlReader, Type parameterType, string parameterName, string parameterNs)
+		{
+			var elementType = parameterType.GetElementType();
+
+			if (elementType == null || parameterType.IsArray)
+			{
+				elementType = parameterType;
+			}
+
+			var serializer = new DataContractSerializer(elementType, parameterName, parameterNs);
+
+			return serializer.ReadObject(xmlReader, verifyObjectName: true);
+		}
+
+		private object DeserializeArray(System.Xml.XmlDictionaryReader xmlReader, Type parameterType, string parameterName, string parameterNs, SoapMethodParameterInfo parameterInfo)
+		{
+			//if (parameterInfo.ArrayItemName != null)
+			{
+				xmlReader.ReadStartElement(parameterName, parameterNs);
+			}
+
+			var elementType = parameterType.GetElementType();
+
+			var localName = parameterInfo.ArrayItemName ?? elementType.Name;
+			if (parameterInfo.ArrayItemName == null && elementType.Namespace.StartsWith("System"))
+			{
+				var compiler = new CSharpCodeProvider();
+				var type = new CodeTypeReference(elementType);
+				localName = compiler.GetTypeOutput(type);
+			}
+
+			//localName = "ComplexModelInput";
+			var deserializeMethod = typeof(XmlSerializerExtensions).GetGenericMethod(nameof(XmlSerializerExtensions.DeserializeArray), new[] { elementType });
+			var serializer = CachedXmlSerializer.GetXmlSerializer(elementType, localName, parameterNs);
+
+			object result = null;
+
+			lock (serializer)
+			{
+				result = deserializeMethod.Invoke(null, new object[] { serializer, localName, parameterNs, xmlReader });
+			}
+
+			//if (parameterInfo.ArrayItemName != null)
+			{
+				xmlReader.ReadEndElement();
+			}
+
+			return result;
+		}
+
+		private object DeserializeObject(System.Xml.XmlDictionaryReader xmlReader, Type parameterType, string parameterName, string parameterNs)
+		{
+			// see https://referencesource.microsoft.com/System.Xml/System/Xml/Serialization/XmlSerializer.cs.html#c97688a6c07294d5
+			var elementType = parameterType.GetElementType();
+
+			if (elementType == null || parameterType.IsArray)
+			{
+				elementType = parameterType;
+			}
+
+			var serializer = CachedXmlSerializer.GetXmlSerializer(elementType, parameterName, parameterNs);
+
+			lock (serializer)
+			{
+				return serializer.Deserialize(xmlReader);
+			}
+		}
+
+		/// <summary>
+		/// Helper message to write an error response message in case of an exception.
+		/// </summary>
+		/// <param name="exception">
+		/// The exception that caused the failure.
+		/// </param>
+		/// <param name="statusCode">
+		/// The HTTP status code that shall be returned to the caller.
+		/// </param>
+		/// <param name="serviceProvider">
+		/// The DI container.
+		/// </param>
+		/// <param name="messageEncoder">
+		/// The Message Encoder.
+		/// </param>
+		/// <param name="requestMessage">
+		/// The Message for the incoming request
+		/// </param>
+		/// <param name="httpContext">
+		/// The HTTP context that received the response message.
+		/// </param>
+		/// <returns>
+		/// Returns the constructed message (which is implicitly written to the response
+		/// and therefore must not be handled by the caller).
+		/// </returns>
+		private Message WriteErrorResponseMessage(
+			Exception exception,
+			int statusCode,
+			IServiceProvider serviceProvider,
+			MessageEncoder messageEncoder,
+			Message requestMessage,
+			HttpContext httpContext)
+		{
+			var faultExceptionTransformer = serviceProvider.GetRequiredService<IFaultExceptionTransformer>();
+			var faultMessage = faultExceptionTransformer.ProvideFault(exception, messageEncoder.MessageVersion);
+
+			httpContext.Response.ContentType = httpContext.Request.ContentType;
+			httpContext.Response.Headers["SOAPAction"] = faultMessage.Headers.Action;
+			httpContext.Response.StatusCode = statusCode;
+
+			SetHttpResponse(httpContext, faultMessage);
+
+			if (messageEncoder.MessageVersion.Addressing == AddressingVersion.WSAddressing10)
+			{
+				// TODO: Some additional work needs to be done in order to support setting the action. Simply setting it to
+				// "http://www.w3.org/2005/08/addressing/fault" will cause the WCF Client to not be able to figure out the type
+				faultMessage.Headers.RelatesTo = requestMessage.Headers.MessageId;
+				faultMessage.Headers.To = requestMessage.Headers.ReplyTo?.Uri;
+			}
+
+			messageEncoder.WriteMessage(faultMessage, httpContext.Response.Body);
+
+			return faultMessage;
+		}
+
+		private void SetHttpResponse(HttpContext httpContext, Message message)
+		{
+			if (!message.Properties.TryGetValue(HttpResponseMessageProperty.Name, out var value)
+#pragma warning disable SA1119 // StatementMustNotUseUnnecessaryParenthesis
+				|| !(value is HttpResponseMessageProperty httpProperty))
+#pragma warning restore SA1119 // StatementMustNotUseUnnecessaryParenthesis
+			{
+				return;
+			}
+
+			httpContext.Response.StatusCode = (int)httpProperty.StatusCode;
+
+			var feature = httpContext.Features.Get<IHttpResponseFeature>();
+			if (feature != null && !string.IsNullOrEmpty(httpProperty.StatusDescription))
+			{
+				feature.ReasonPhrase = httpProperty.StatusDescription;
+			}
+
+			foreach (string key in httpProperty.Headers.Keys)
+			{
+				httpContext.Response.Headers.Add(key, httpProperty.Headers.GetValues(key));
+			}
+		}
+	}
+}