--- conflicted
+++ resolved
@@ -205,6 +205,12 @@
 						await responseTask;
 						responseObject = responseTask.GetType().GetProperty("Result").GetValue(responseTask);
 					}
+				  else if(responseObject is Task responseTask)
+				  {
+					  await responseTask;
+				  	// VoidTaskResult
+			  		responseObject = null;
+		  		}
 					int i = arguments.Length;
 					var resultOutDictionary = new Dictionary<string, object>();
 					foreach (var outArg in outArgs)
@@ -213,35 +219,11 @@
 						i++;
 					}
 
-<<<<<<< HEAD
-				// Invoke Operation method
-				var responseObject = operation.DispatchMethod.Invoke(serviceInstance, allArgs);
-				if (operation.DispatchMethod.ReturnType.IsConstructedGenericType && operation.DispatchMethod.ReturnType.GetGenericTypeDefinition() == typeof(Task<>))
-				{
-					var responseTask = (Task)responseObject;
-					await responseTask;
-					responseObject = responseTask.GetType().GetProperty("Result").GetValue(responseTask);
-				}
-				else if(responseObject is Task responseTask)
-				{
-					await responseTask;
-					// VoidTaskResult
-					responseObject = null;
-				}
-				int i = arguments.Length;
-				var resultOutDictionary = new Dictionary<string, object>();
-				foreach (var outArg in outArgs)
-				{
-					resultOutDictionary[outArg.Key] = allArgs[i];
-					i++;
-				}
-=======
 					// Create response message
 					var resultName = operation.DispatchMethod.ReturnParameter.GetCustomAttribute<MessageParameterAttribute>()?.Name ?? operation.Name + "Result";
 					var bodyWriter = new ServiceBodyWriter(_serializer, operation.Contract.Namespace, operation.Name + "Response", resultName, responseObject, resultOutDictionary);
 					responseMessage = Message.CreateMessage(_messageEncoder.MessageVersion, null, bodyWriter);
 					responseMessage = new CustomMessage(responseMessage);
->>>>>>> 9ad5f1ac
 
 					httpContext.Response.ContentType = httpContext.Request.ContentType;
 					httpContext.Response.Headers["SOAPAction"] = responseMessage.Headers.Action;
