--- conflicted
+++ resolved
@@ -1,378 +1,351 @@
-// Licensed to the .NET Foundation under one or more agreements.
-// The .NET Foundation licenses this file to you under the MIT license.
-// See the LICENSE file in the project root for more information.
-
-using System;
-using System.Collections.Generic;
-using System.Globalization;
-using System.IO;
-using System.IO.Pipelines;
-using System.Linq;
-using System.Net.Http.Headers;
-using System.ServiceModel;
-using System.ServiceModel.Channels;
-using System.Text;
-using System.Threading.Tasks;
-using System.Xml;
-using Microsoft.AspNetCore.Http;
-
-namespace SoapCore.MessageEncoder
-{
-	public class SoapMessageEncoder
-	{
-		internal const string Soap11MediaType = "text/xml";
-		internal const string Soap12MediaType = "application/soap+xml";
-		private const string XmlMediaType = "application/xml";
-
-		private readonly Encoding _writeEncoding;
-		private readonly bool _overwriteResponseContentType;
-		private readonly bool _optimizeWriteForUtf8;
-		private readonly bool _omitXmlDeclaration;
-		private readonly bool _checkXmlCharacters;
-		private readonly bool _normalizeNewLines;
-
-		public SoapMessageEncoder(MessageVersion version, Encoding writeEncoding, bool overwriteResponseContentType, XmlDictionaryReaderQuotas quotas, bool omitXmlDeclaration, bool checkXmlCharacters, XmlNamespaceManager xmlNamespaceOverrides, string bindingName, string portName, bool normalizeNewLines, int maxSoapHeaderSize = SoapMessageEncoderDefaults.MaxSoapHeaderSizeDefault)
-		{
-			_omitXmlDeclaration = omitXmlDeclaration;
-			_checkXmlCharacters = checkXmlCharacters;
-			BindingName = bindingName;
-			PortName = portName;
-
-			_writeEncoding = writeEncoding;
-			_optimizeWriteForUtf8 = IsUtf8Encoding(writeEncoding);
-
-			_overwriteResponseContentType = overwriteResponseContentType;
-
-			_normalizeNewLines = normalizeNewLines;
-
-			MessageVersion = version ?? throw new ArgumentNullException(nameof(version));
-
-			ReaderQuotas = new XmlDictionaryReaderQuotas();
-			(quotas ?? XmlDictionaryReaderQuotas.Max).CopyTo(ReaderQuotas);
-			MaxSoapHeaderSize = maxSoapHeaderSize;
-
-			MediaType = GetMediaType(version);
-			CharSet = SoapMessageEncoderDefaults.EncodingToCharSet(writeEncoding);
-			ContentType = GetContentType(MediaType, CharSet);
-
-			XmlNamespaceOverrides = xmlNamespaceOverrides;
-		}
-
-		public string BindingName { get; }
-		public string PortName { get; }
-
-		public string ContentType { get; }
-
-		public string MediaType { get; }
-
-		public string CharSet { get; }
-
-		public MessageVersion MessageVersion { get; }
-
-		public XmlDictionaryReaderQuotas ReaderQuotas { get; }
-
-		public int MaxSoapHeaderSize { get; }
-
-		public XmlNamespaceManager XmlNamespaceOverrides { get; }
-
-		public bool IsContentTypeSupported(string contentType, bool checkCharset)
-		{
-			if (contentType == null)
-			{
-				throw new ArgumentNullException(nameof(contentType));
-			}
-
-			if (IsContentTypeSupported(contentType, ContentType, MediaType, checkCharset))
-			{
-				return true;
-			}
-
-			// we support a few extra content types for "none"
-			if (MessageVersion.Equals(MessageVersion.None))
-			{
-				const string rss1MediaType = "text/xml";
-				const string rss2MediaType = "application/rss+xml";
-				const string atomMediaType = "application/atom+xml";
-				const string htmlMediaType = "text/html";
-
-				if (IsContentTypeSupported(contentType, rss1MediaType, rss1MediaType, checkCharset))
-				{
-					return true;
-				}
-
-				if (IsContentTypeSupported(contentType, rss2MediaType, rss2MediaType, checkCharset))
-				{
-					return true;
-				}
-
-				if (IsContentTypeSupported(contentType, htmlMediaType, atomMediaType, checkCharset))
-				{
-					return true;
-				}
-
-				if (IsContentTypeSupported(contentType, atomMediaType, atomMediaType, checkCharset))
-				{
-					return true;
-				}
-			}
-
-			return false;
-		}
-
-		public async Task<Message> ReadMessageAsync(PipeReader pipeReader, int maxSizeOfHeaders, string contentType)
-		{
-			if (pipeReader == null)
-			{
-				throw new ArgumentNullException(nameof(pipeReader));
-			}
-
-			using var stream = pipeReader.AsStream(true);
-			return await ReadMessageAsync(stream, maxSizeOfHeaders, contentType);
-		}
-
-		public async Task<Message> ReadMessageAsync(Stream stream, int maxSizeOfHeaders, string contentType)
-		{
-			if (stream == null)
-			{
-				throw new ArgumentNullException(nameof(stream));
-			}
-
-			var ms = new MemoryStream();
-			await stream.CopyToAsync(ms);
-			ms.Seek(0, SeekOrigin.Begin);
-			XmlReader reader;
-
-<<<<<<< HEAD
-			var ms = new MemoryStream();
-			await stream.CopyToAsync(ms);
-			ms.Seek(0, SeekOrigin.Begin);
-			XmlReader reader;
-
-			var readEncoding = SoapMessageEncoderDefaults.ContentTypeToEncoding(contentType);
-
-			if (readEncoding == null)
-			{
-				// Fallback to default or writeEncoding
-				readEncoding = _writeEncoding;
-			}
-
-			var supportXmlDictionaryReader = SoapMessageEncoderDefaults.TryValidateEncoding(readEncoding, out _);
-
-=======
-			var readEncoding = SoapMessageEncoderDefaults.ContentTypeToEncoding(contentType);
-
-			if (readEncoding == null)
-			{
-				// Fallback to default or writeEncoding
-				readEncoding = _writeEncoding;
-			}
-
-			var supportXmlDictionaryReader = SoapMessageEncoderDefaults.TryValidateEncoding(readEncoding, out _);
-
->>>>>>> c05fefbb
-			if (supportXmlDictionaryReader)
-			{
-				reader = XmlDictionaryReader.CreateTextReader(ms, readEncoding, ReaderQuotas, dictionaryReader => { });
-			}
-			else
-			{
-				var streamReaderWithEncoding = new StreamReader(ms, readEncoding);
-<<<<<<< HEAD
-				var xmlReaderSettings = new XmlReaderSettings() { XmlResolver = null, IgnoreWhitespace = true, DtdProcessing = DtdProcessing.Prohibit, CloseInput = true };
-				reader = XmlReader.Create(streamReaderWithEncoding, xmlReaderSettings);
-			}
-
-			message = Message.CreateMessage(reader, maxSizeOfHeaders, MessageVersion);
-=======
-				var xmlReaderSettings = new XmlReaderSettings() { IgnoreWhitespace = true, DtdProcessing = DtdProcessing.Prohibit, CloseInput = true };
-				reader = XmlReader.Create(streamReaderWithEncoding, xmlReaderSettings);
-			}
-
-			var message = Message.CreateMessage(reader, maxSizeOfHeaders, MessageVersion).CreateBufferedCopy(int.MaxValue).CreateMessage();
->>>>>>> c05fefbb
-
-			return message;
-		}
-
-		public virtual async Task WriteMessageAsync(Message message, HttpContext httpContext, PipeWriter pipeWriter, bool indentXml)
-		{
-			if (message == null)
-			{
-				throw new ArgumentNullException(nameof(message));
-			}
-
-			if (httpContext == null)
-			{
-				throw new ArgumentNullException(nameof(httpContext));
-			}
-
-			if (pipeWriter == null)
-			{
-				throw new ArgumentNullException(nameof(pipeWriter));
-			}
-
-			ThrowIfMismatchedMessageVersion(message);
-
-			var memoryStream = new MemoryStream();
-			using (var xmlTextWriter = XmlWriter.Create(memoryStream, new XmlWriterSettings
-			{
-				OmitXmlDeclaration = _optimizeWriteForUtf8 && _omitXmlDeclaration, //can only omit if utf-8
-				Indent = indentXml,
-				Encoding = _writeEncoding,
-				CloseOutput = false,
-				CheckCharacters = _checkXmlCharacters,
-				NewLineHandling = _normalizeNewLines ? NewLineHandling.Replace : NewLineHandling.None,
-			}))
-			{
-				using var xmlWriter = XmlDictionaryWriter.CreateDictionaryWriter(xmlTextWriter);
-				message.WriteMessage(xmlWriter);
-				xmlWriter.WriteEndDocument();
-				xmlWriter.Flush();
-			}
-
-			//Set Content-length in Response
-			httpContext.Response.ContentLength = memoryStream.Length;
-
-			if (_overwriteResponseContentType)
-			{
-				httpContext.Response.ContentType = ContentType;
-			}
-
-			memoryStream.Seek(0, SeekOrigin.Begin);
-			await memoryStream.CopyToAsync(pipeWriter);
-			await pipeWriter.FlushAsync();
-		}
-
-		public virtual async Task WriteMessageAsync(Message message, HttpContext httpContext, Stream stream, bool indentXml)
-		{
-			if (message == null)
-			{
-				throw new ArgumentNullException(nameof(message));
-			}
-
-			if (stream == null)
-			{
-				throw new ArgumentNullException(nameof(stream));
-			}
-
-			ThrowIfMismatchedMessageVersion(message);
-
-			var memoryStream = new MemoryStream();
-			using (var xmlTextWriter = XmlWriter.Create(memoryStream, new XmlWriterSettings
-			{
-				OmitXmlDeclaration = _optimizeWriteForUtf8 && _omitXmlDeclaration, //can only omit if utf-8,
-				Indent = indentXml,
-				Encoding = _writeEncoding,
-				CloseOutput = false,
-				CheckCharacters = _checkXmlCharacters,
-				NewLineHandling = _normalizeNewLines ? NewLineHandling.Replace : NewLineHandling.None,
-			}))
-			{
-				using var xmlWriter = XmlDictionaryWriter.CreateDictionaryWriter(xmlTextWriter);
-				message.WriteMessage(xmlWriter);
-				xmlWriter.WriteEndDocument();
-				xmlWriter.Flush();
-			}
-
-			if (httpContext != null) // HttpContext is null in unit tests
-			{
-				// Set Content-Length in response. This will disable chunked transfer-encoding.
-				httpContext.Response.ContentLength = memoryStream.Length;
-			}
-
-			memoryStream.Seek(0, SeekOrigin.Begin);
-			await memoryStream.CopyToAsync(stream);
-			await stream.FlushAsync();
-		}
-
-		internal static string GetMediaType(MessageVersion version)
-		{
-			string mediaType;
-
-			if (version.Envelope == EnvelopeVersion.Soap12)
-			{
-				mediaType = Soap12MediaType;
-			}
-			else if (version.Envelope == EnvelopeVersion.Soap11)
-			{
-				mediaType = Soap11MediaType;
-			}
-			else if (version.Envelope == EnvelopeVersion.None)
-			{
-				mediaType = XmlMediaType;
-			}
-			else
-			{
-				throw new InvalidOperationException($"Envelope Version '{version.Envelope}' is not supported.");
-			}
-
-			return mediaType;
-		}
-
-		internal static string GetContentType(string mediaType, string charSet)
-		{
-			return string.Format(CultureInfo.InvariantCulture, "{0}; charset={1}", mediaType, charSet);
-		}
-
-		internal bool IsContentTypeSupported(string contentType, string supportedContentType, string supportedMediaType, bool checkCharset)
-		{
-			if (supportedContentType == contentType)
-			{
-				return true;
-			}
-
-			MediaTypeHeaderValue parsedContentType;
-
-			try
-			{
-				parsedContentType = MediaTypeHeaderValue.Parse(contentType);
-			}
-			catch (FormatException)
-			{
-				//bad format
-				return false;
-			}
-
-			if (parsedContentType.MediaType.Equals(MediaType, StringComparison.OrdinalIgnoreCase))
-			{
-				if (!checkCharset || string.IsNullOrWhiteSpace(parsedContentType.CharSet) || parsedContentType.CharSet.Equals(CharSet, StringComparison.OrdinalIgnoreCase))
-				{
-					return true;
-				}
-			}
-
-			// sometimes we get a contentType that has parameters, but our encoders
-			// merely expose the base content-type, so we will check a stripped version
-			if (supportedMediaType.Length > 0 && !supportedMediaType.Equals(parsedContentType.MediaType, StringComparison.OrdinalIgnoreCase))
-			{
-				return false;
-			}
-
-			if (!IsCharSetSupported(parsedContentType.CharSet))
-			{
-				return false;
-			}
-
-			return true;
-		}
-
-		internal virtual bool IsCharSetSupported(string charset)
-		{
-			return CharSet?.Equals(charset, StringComparison.OrdinalIgnoreCase)
-				   ?? false;
-		}
-
-		private static bool IsUtf8Encoding(Encoding encoding)
-		{
-			return encoding.WebName == "utf-8";
-		}
-
-		private void ThrowIfMismatchedMessageVersion(Message message)
-		{
-			if (!message.Version.Equals(MessageVersion))
-			{
-				throw new InvalidOperationException($"Message version {message.Version.Envelope} doesn't match encoder version {message.Version.Envelope}");
-			}
-		}
-	}
-}
+// Licensed to the .NET Foundation under one or more agreements.
+// The .NET Foundation licenses this file to you under the MIT license.
+// See the LICENSE file in the project root for more information.
+
+using System;
+using System.Collections.Generic;
+using System.Globalization;
+using System.IO;
+using System.IO.Pipelines;
+using System.Linq;
+using System.Net.Http.Headers;
+using System.ServiceModel;
+using System.ServiceModel.Channels;
+using System.Text;
+using System.Threading.Tasks;
+using System.Xml;
+using Microsoft.AspNetCore.Http;
+
+namespace SoapCore.MessageEncoder
+{
+	public class SoapMessageEncoder
+	{
+		internal const string Soap11MediaType = "text/xml";
+		internal const string Soap12MediaType = "application/soap+xml";
+		private const string XmlMediaType = "application/xml";
+
+		private readonly Encoding _writeEncoding;
+		private readonly bool _overwriteResponseContentType;
+		private readonly bool _optimizeWriteForUtf8;
+		private readonly bool _omitXmlDeclaration;
+		private readonly bool _checkXmlCharacters;
+		private readonly bool _normalizeNewLines;
+
+		public SoapMessageEncoder(MessageVersion version, Encoding writeEncoding, bool overwriteResponseContentType, XmlDictionaryReaderQuotas quotas, bool omitXmlDeclaration, bool checkXmlCharacters, XmlNamespaceManager xmlNamespaceOverrides, string bindingName, string portName, bool normalizeNewLines, int maxSoapHeaderSize = SoapMessageEncoderDefaults.MaxSoapHeaderSizeDefault)
+		{
+			_omitXmlDeclaration = omitXmlDeclaration;
+			_checkXmlCharacters = checkXmlCharacters;
+			BindingName = bindingName;
+			PortName = portName;
+
+			_writeEncoding = writeEncoding;
+			_optimizeWriteForUtf8 = IsUtf8Encoding(writeEncoding);
+
+			_overwriteResponseContentType = overwriteResponseContentType;
+
+			_normalizeNewLines = normalizeNewLines;
+
+			MessageVersion = version ?? throw new ArgumentNullException(nameof(version));
+
+			ReaderQuotas = new XmlDictionaryReaderQuotas();
+			(quotas ?? XmlDictionaryReaderQuotas.Max).CopyTo(ReaderQuotas);
+			MaxSoapHeaderSize = maxSoapHeaderSize;
+
+			MediaType = GetMediaType(version);
+			CharSet = SoapMessageEncoderDefaults.EncodingToCharSet(writeEncoding);
+			ContentType = GetContentType(MediaType, CharSet);
+
+			XmlNamespaceOverrides = xmlNamespaceOverrides;
+		}
+
+		public string BindingName { get; }
+		public string PortName { get; }
+
+		public string ContentType { get; }
+
+		public string MediaType { get; }
+
+		public string CharSet { get; }
+
+		public MessageVersion MessageVersion { get; }
+
+		public XmlDictionaryReaderQuotas ReaderQuotas { get; }
+
+		public int MaxSoapHeaderSize { get; }
+
+		public XmlNamespaceManager XmlNamespaceOverrides { get; }
+
+		public bool IsContentTypeSupported(string contentType, bool checkCharset)
+		{
+			if (contentType == null)
+			{
+				throw new ArgumentNullException(nameof(contentType));
+			}
+
+			if (IsContentTypeSupported(contentType, ContentType, MediaType, checkCharset))
+			{
+				return true;
+			}
+
+			// we support a few extra content types for "none"
+			if (MessageVersion.Equals(MessageVersion.None))
+			{
+				const string rss1MediaType = "text/xml";
+				const string rss2MediaType = "application/rss+xml";
+				const string atomMediaType = "application/atom+xml";
+				const string htmlMediaType = "text/html";
+
+				if (IsContentTypeSupported(contentType, rss1MediaType, rss1MediaType, checkCharset))
+				{
+					return true;
+				}
+
+				if (IsContentTypeSupported(contentType, rss2MediaType, rss2MediaType, checkCharset))
+				{
+					return true;
+				}
+
+				if (IsContentTypeSupported(contentType, htmlMediaType, atomMediaType, checkCharset))
+				{
+					return true;
+				}
+
+				if (IsContentTypeSupported(contentType, atomMediaType, atomMediaType, checkCharset))
+				{
+					return true;
+				}
+			}
+
+			return false;
+		}
+
+		public async Task<Message> ReadMessageAsync(PipeReader pipeReader, int maxSizeOfHeaders, string contentType)
+		{
+			if (pipeReader == null)
+			{
+				throw new ArgumentNullException(nameof(pipeReader));
+			}
+
+			using var stream = pipeReader.AsStream(true);
+			return await ReadMessageAsync(stream, maxSizeOfHeaders, contentType);
+		}
+
+		public async Task<Message> ReadMessageAsync(Stream stream, int maxSizeOfHeaders, string contentType)
+		{
+			if (stream == null)
+			{
+				throw new ArgumentNullException(nameof(stream));
+			}
+
+			var ms = new MemoryStream();
+			await stream.CopyToAsync(ms);
+			ms.Seek(0, SeekOrigin.Begin);
+			XmlReader reader;
+
+			var readEncoding = SoapMessageEncoderDefaults.ContentTypeToEncoding(contentType);
+
+			if (readEncoding == null)
+			{
+				// Fallback to default or writeEncoding
+				readEncoding = _writeEncoding;
+			}
+
+			var supportXmlDictionaryReader = SoapMessageEncoderDefaults.TryValidateEncoding(readEncoding, out _);
+
+			if (supportXmlDictionaryReader)
+			{
+				reader = XmlDictionaryReader.CreateTextReader(ms, readEncoding, ReaderQuotas, dictionaryReader => { });
+			}
+			else
+			{
+				var streamReaderWithEncoding = new StreamReader(ms, readEncoding);
+
+				var xmlReaderSettings = new XmlReaderSettings() { XmlResolver = null, IgnoreWhitespace = true, DtdProcessing = DtdProcessing.Prohibit, CloseInput = true };
+				reader = XmlReader.Create(streamReaderWithEncoding, xmlReaderSettings);
+			}
+
+			return Message.CreateMessage(reader, maxSizeOfHeaders, MessageVersion);
+		}
+
+		public virtual async Task WriteMessageAsync(Message message, HttpContext httpContext, PipeWriter pipeWriter, bool indentXml)
+		{
+			if (message == null)
+			{
+				throw new ArgumentNullException(nameof(message));
+			}
+
+			if (httpContext == null)
+			{
+				throw new ArgumentNullException(nameof(httpContext));
+			}
+
+			if (pipeWriter == null)
+			{
+				throw new ArgumentNullException(nameof(pipeWriter));
+			}
+
+			ThrowIfMismatchedMessageVersion(message);
+
+			var memoryStream = new MemoryStream();
+			using (var xmlTextWriter = XmlWriter.Create(memoryStream, new XmlWriterSettings
+			{
+				OmitXmlDeclaration = _optimizeWriteForUtf8 && _omitXmlDeclaration, //can only omit if utf-8
+				Indent = indentXml,
+				Encoding = _writeEncoding,
+				CloseOutput = false,
+				CheckCharacters = _checkXmlCharacters,
+				NewLineHandling = _normalizeNewLines ? NewLineHandling.Replace : NewLineHandling.None,
+			}))
+			{
+				using var xmlWriter = XmlDictionaryWriter.CreateDictionaryWriter(xmlTextWriter);
+				message.WriteMessage(xmlWriter);
+				xmlWriter.WriteEndDocument();
+				xmlWriter.Flush();
+			}
+
+			//Set Content-length in Response
+			httpContext.Response.ContentLength = memoryStream.Length;
+
+			if (_overwriteResponseContentType)
+			{
+				httpContext.Response.ContentType = ContentType;
+			}
+
+			memoryStream.Seek(0, SeekOrigin.Begin);
+			await memoryStream.CopyToAsync(pipeWriter);
+			await pipeWriter.FlushAsync();
+		}
+
+		public virtual async Task WriteMessageAsync(Message message, HttpContext httpContext, Stream stream, bool indentXml)
+		{
+			if (message == null)
+			{
+				throw new ArgumentNullException(nameof(message));
+			}
+
+			if (stream == null)
+			{
+				throw new ArgumentNullException(nameof(stream));
+			}
+
+			ThrowIfMismatchedMessageVersion(message);
+
+			var memoryStream = new MemoryStream();
+			using (var xmlTextWriter = XmlWriter.Create(memoryStream, new XmlWriterSettings
+			{
+				OmitXmlDeclaration = _optimizeWriteForUtf8 && _omitXmlDeclaration, //can only omit if utf-8,
+				Indent = indentXml,
+				Encoding = _writeEncoding,
+				CloseOutput = false,
+				CheckCharacters = _checkXmlCharacters,
+				NewLineHandling = _normalizeNewLines ? NewLineHandling.Replace : NewLineHandling.None,
+			}))
+			{
+				using var xmlWriter = XmlDictionaryWriter.CreateDictionaryWriter(xmlTextWriter);
+				message.WriteMessage(xmlWriter);
+				xmlWriter.WriteEndDocument();
+				xmlWriter.Flush();
+			}
+
+			if (httpContext != null) // HttpContext is null in unit tests
+			{
+				// Set Content-Length in response. This will disable chunked transfer-encoding.
+				httpContext.Response.ContentLength = memoryStream.Length;
+			}
+
+			memoryStream.Seek(0, SeekOrigin.Begin);
+			await memoryStream.CopyToAsync(stream);
+			await stream.FlushAsync();
+		}
+
+		internal static string GetMediaType(MessageVersion version)
+		{
+			string mediaType;
+
+			if (version.Envelope == EnvelopeVersion.Soap12)
+			{
+				mediaType = Soap12MediaType;
+			}
+			else if (version.Envelope == EnvelopeVersion.Soap11)
+			{
+				mediaType = Soap11MediaType;
+			}
+			else if (version.Envelope == EnvelopeVersion.None)
+			{
+				mediaType = XmlMediaType;
+			}
+			else
+			{
+				throw new InvalidOperationException($"Envelope Version '{version.Envelope}' is not supported.");
+			}
+
+			return mediaType;
+		}
+
+		internal static string GetContentType(string mediaType, string charSet)
+		{
+			return string.Format(CultureInfo.InvariantCulture, "{0}; charset={1}", mediaType, charSet);
+		}
+
+		internal bool IsContentTypeSupported(string contentType, string supportedContentType, string supportedMediaType, bool checkCharset)
+		{
+			if (supportedContentType == contentType)
+			{
+				return true;
+			}
+
+			MediaTypeHeaderValue parsedContentType;
+
+			try
+			{
+				parsedContentType = MediaTypeHeaderValue.Parse(contentType);
+			}
+			catch (FormatException)
+			{
+				//bad format
+				return false;
+			}
+
+			if (parsedContentType.MediaType.Equals(MediaType, StringComparison.OrdinalIgnoreCase))
+			{
+				if (!checkCharset || string.IsNullOrWhiteSpace(parsedContentType.CharSet) || parsedContentType.CharSet.Equals(CharSet, StringComparison.OrdinalIgnoreCase))
+				{
+					return true;
+				}
+			}
+
+			// sometimes we get a contentType that has parameters, but our encoders
+			// merely expose the base content-type, so we will check a stripped version
+			if (supportedMediaType.Length > 0 && !supportedMediaType.Equals(parsedContentType.MediaType, StringComparison.OrdinalIgnoreCase))
+			{
+				return false;
+			}
+
+			if (!IsCharSetSupported(parsedContentType.CharSet))
+			{
+				return false;
+			}
+
+			return true;
+		}
+
+		internal virtual bool IsCharSetSupported(string charset)
+		{
+			return CharSet?.Equals(charset, StringComparison.OrdinalIgnoreCase)
+				   ?? false;
+		}
+
+		private static bool IsUtf8Encoding(Encoding encoding)
+		{
+			return encoding.WebName == "utf-8";
+		}
+
+		private void ThrowIfMismatchedMessageVersion(Message message)
+		{
+			if (!message.Version.Equals(MessageVersion))
+			{
+				throw new InvalidOperationException($"Message version {message.Version.Envelope} doesn't match encoder version {message.Version.Envelope}");
+			}
+		}
+	}
+}